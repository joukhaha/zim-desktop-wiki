# -*- coding: utf-8 -*-

# Copyright 2008-2015 Jaap Karssenberg <jaap.karssenberg@gmail.com>

'''This module contains the main text editor widget.
It includes all classes needed to display and edit a single page as well
as related dialogs like the dialogs to insert images, links etc.

The main widget accessed by the rest of the application is the
L{PageView} class. This wraps a L{TextView} widget which actually
shows the page. The L{TextBuffer} class is the data model used by the
L{TextView}.

@todo: for documentation group functions in more logical order
'''

from __future__ import with_statement

import logging

import gobject
import gtk
import pango
import re
import string
import zim.datetimetz as datetime

import zim.formats

from zim.fs import File, Dir, normalize_file_uris
from zim.errors import Error
from zim.config import String, Float, Integer, Boolean
from zim.notebook import Path, interwiki_link
from zim.parsing import link_type, Re, url_re
from zim.formats import get_format, increase_list_iter, \
	ParseTree, ElementTreeModule, OldParseTreeBuilder, \
<<<<<<< HEAD
	BULLET, CHECKED_BOX, UNCHECKED_BOX, XCHECKED_BOX
from zim.actions import get_gtk_actiongroup, gtk_accelerator_preparse_list, action, toggle_action
=======
	BULLET, CHECKED_BOX, UNCHECKED_BOX, XCHECKED_BOX, LINE_TEXT
from zim.actions import gtk_accelerator_preparse_list
>>>>>>> b71cb5f1
from zim.gui.widgets import ui_environment, \
	Dialog, FileDialog, QuestionDialog, ErrorDialog, \
	Button, CloseButton, MenuButton, BrowserTreeView, InputEntry, \
	ScrolledWindow, \
	rotate_pixbuf, populate_popup_add_separator
from zim.gui.applications import OpenWithMenu
from zim.gui.clipboard import Clipboard, SelectionClipboard, \
	PARSETREE_ACCEPT_TARGETS, parsetree_from_selectiondata
from zim.objectmanager import ObjectManager, CustomObjectClass, FallbackObject
from zim.gui.objectmanager import CustomObjectWidget, POSITION_BEGIN, POSITION_END
from zim.utils import WeakSet
from zim.formats import get_dumper
from zim.formats.wiki import Dumper as WikiDumper
from zim.plugins import PluginManager


logger = logging.getLogger('zim.gui.pageview')


class LineSeparator(CustomObjectWidget):
	'''Class to create a separation line.'''
	__gsignals__ = {
		'size-request': 'override',
	}
       
	def __init__(self):
		CustomObjectWidget.__init__(self)
		# Set color of the line.
		self.modify_bg(gtk.STATE_NORMAL, gtk.gdk.color_parse('darkgrey'))
		# Set size of the line.
		self.vbox.set_size_request(self._textview_width, height = 3)

class LineObject(CustomObjectClass):
	'''Class to work with 'LineSeparator' objects.'''
	OBJECT_ATTR = {
		'type': String('line'),
	}

	def get_widget(self):
		'''Creates a new line which can be displayed on the wiki-page.'''
		return LineSeparator()

ObjectManager.register_object('line', LineObject)
 
def IS_LINE(line):
	'''Function used for line autoformatting.'''
	length = len(line)
	return (line == '-'*length) and (length > 4)


STOCK_CHECKED_BOX = 'zim-checked-box'
STOCK_UNCHECKED_BOX = 'zim-unchecked-box'
STOCK_XCHECKED_BOX = 'zim-xchecked-box'

bullet_types = {
	CHECKED_BOX: STOCK_CHECKED_BOX,
	UNCHECKED_BOX: STOCK_UNCHECKED_BOX,
	XCHECKED_BOX: STOCK_XCHECKED_BOX,
}
# reverse dict
bullets = {}
for bullet in bullet_types:
	bullets[bullet_types[bullet]] = bullet

# E.g. Maemo devices have no hardware [] keys,
# so allow () to be used for the same purpose
autoformat_bullets = {
	'*': BULLET,
	'[]': UNCHECKED_BOX,
	'[*]': CHECKED_BOX,
	'[x]': XCHECKED_BOX,
	'()': UNCHECKED_BOX,
	'(*)': CHECKED_BOX,
	'(x)': XCHECKED_BOX,
}

BULLETS = (BULLET, UNCHECKED_BOX, CHECKED_BOX, XCHECKED_BOX)
CHECKBOXES = (UNCHECKED_BOX, CHECKED_BOX, XCHECKED_BOX)

NUMBER_BULLET = '#.' # Special case for autonumbering
is_numbered_bullet_re = re.compile('^(\d+|\w|#)\.$')
	#: This regular expression is used to test whether a bullet belongs to a numbered list or not

# Check the (undocumented) list of constants in gtk.keysyms to see all names
KEYVALS_HOME = map(gtk.gdk.keyval_from_name, ('Home', 'KP_Home'))
KEYVALS_ENTER = map(gtk.gdk.keyval_from_name, ('Return', 'KP_Enter', 'ISO_Enter'))
KEYVALS_BACKSPACE = map(gtk.gdk.keyval_from_name, ('BackSpace',))
KEYVALS_TAB = map(gtk.gdk.keyval_from_name, ('Tab', 'KP_Tab'))
KEYVALS_LEFT_TAB = map(gtk.gdk.keyval_from_name, ('ISO_Left_Tab',))

#~ CHARS_END_OF_WORD = (' ', ')', '>', '.', '!', '?')
CHARS_END_OF_WORD = ('\t', ' ', ')', '>', ';')
KEYVALS_END_OF_WORD = map(
	gtk.gdk.unicode_to_keyval, map(ord, CHARS_END_OF_WORD)) + KEYVALS_TAB

KEYVALS_ASTERISK = (
	gtk.gdk.unicode_to_keyval(ord('*')), gtk.gdk.keyval_from_name('KP_Multiply'))
KEYVALS_SLASH = (
	gtk.gdk.unicode_to_keyval(ord('/')), gtk.gdk.keyval_from_name('KP_Divide'))
KEYVALS_GT = (gtk.gdk.unicode_to_keyval(ord('>')),)
KEYVALS_SPACE = (gtk.gdk.unicode_to_keyval(ord(' ')),)

KEYVAL_ESC = gtk.gdk.keyval_from_name('Escape')
KEYVAL_POUND = gtk.gdk.unicode_to_keyval(ord('#'))

# States that influence keybindings - we use this to explicitly
# exclude other states. E.g. MOD2_MASK seems to be set when either
# numlock or fn keys are active, resulting in keybindings failing
<<<<<<< HEAD
KEYSTATES = gtk.gdk.CONTROL_MASK |gtk.gdk.META_MASK| gtk.gdk.SHIFT_MASK | gtk.gdk.MOD1_MASK
=======
KEYSTATES = gtk.gdk.META_MASK | gtk.gdk.SHIFT_MASK | gtk.gdk.MOD1_MASK

ui_actions = (
	# name, stock id, label, accelerator, tooltip, readonly
	('undo', 'gtk-undo', _('_Undo'), '<Primary>Z', '', False), # T: Menu item
	('redo', 'gtk-redo', _('_Redo'), '<Primary><shift>Z', '', False), # T: Menu item
	('redo_alt1', None, '', '<Primary>Y', '', False),
	('cut', 'gtk-cut', _('Cu_t'), '<Primary>X', '', False), # T: Menu item
	('copy', 'gtk-copy', _('_Copy'), '<Primary>C', '', False), # T: Menu item
	('paste', 'gtk-paste', _('_Paste'), '<Primary>V', '', False), # T: Menu item
	('delete', 'gtk-delete', _('_Delete'), '', '', False), # T: Menu item
	('toggle_checkbox', STOCK_CHECKED_BOX, _('Toggle Checkbox \'V\''), 'F12', '', False), # T: Menu item
	('xtoggle_checkbox', STOCK_XCHECKED_BOX, _('Toggle Checkbox \'X\''), '<shift>F12', '', False), # T: Menu item
	('edit_object', 'gtk-properties', _('_Edit Link or Object...'), '<Primary>E', '', False), # T: Menu item
	('remove_link', None, _('_Remove Link'), '', '', False), # T: Menu item
	('insert_date', None, _('_Date and Time...'), '<Primary>D', '', False), # T: Menu item
	('insert_image', None, _('_Image...'), '', '', False), # T: Menu item
	('insert_bullet_list', None, _('Bulle_t List'), '', '', False), # T: Menu item
	('insert_numbered_list', None, _('_Numbered List'), '', '', False), # T: Menu item
	('insert_checkbox_list', None, _('Checkbo_x List'), '', '', False), # T: Menu item,
	('apply_format_bullet_list', None, _('Bulle_t List'), '', '', False), # T: Menu item,
	('apply_format_numbered_list', None, _('_Numbered List'), '', '', False), # T: Menu item,
	('apply_format_checkbox_list', None, _('Checkbo_x List'), '', '', False), # T: Menu item,
	('insert_text_from_file', None, _('Text From _File...'), '', '', False), # T: Menu item
	('insert_link', 'zim-link', _('_Link...'), '<Primary>L', _('Insert Link'), False), # T: Menu item
	('insert_line', None, _('Line'), '', '', False), # T: Menu item        
	('clear_formatting', None, _('_Clear Formatting'), '<Primary>9', '', False), # T: Menu item
	('show_find', 'gtk-find', _('_Find...'), '<Primary>F', '', True), # T: Menu item
	('show_find_alt1', None, '', '<Primary>F3', '', True),
	('find_next', None, _('Find Ne_xt'), '<Primary>G', '', True), # T: Menu item
	('find_next_alt1', None, '', 'F3', '', True), # T: Menu item
	('find_previous', None, _('Find Pre_vious'), '<Primary><shift>G', '', True), # T: Menu item
	('find_previous_alt1', None, '', '<shift>F3', '', True),
	('show_find_and_replace', 'gtk-find-and-replace', _('_Replace...'), '<Primary>H', '', False), # T: Menu item
	('show_word_count', None, _('Word Count...'), '', '', True), # T: Menu item
	('zoom_in', 'gtk-zoom-in', _('_Zoom In'), '<Primary>plus', '', True), # T: Menu item
	('zoom_in_alt1', None, '', '<Primary>equal', '', True),
	('zoom_out', 'gtk-zoom-out', _('Zoom _Out'), '<Primary>minus', '', True), # T: Menu item
	('zoom_reset', 'gtk-zoom-100', _('_Normal Size'), '<Primary>0', '', True), # T: Menu item to reset zoom
>>>>>>> b71cb5f1

MENU_ACTIONS = (
	# name, stock id, label
	('insert_new_file_menu', None, _('New _Attachment')), # T: Menu title
)

ui_format_actions = (
	# name, stock id, label, accelerator, tooltip
	('apply_format_h1', None, _('Heading _1'), '<Primary>1', _('Heading 1')), # T: Menu item
	('apply_format_h2', None, _('Heading _2'), '<Primary>2', _('Heading 2')), # T: Menu item
	('apply_format_h3', None, _('Heading _3'), '<Primary>3', _('Heading 3')), # T: Menu item
	('apply_format_h4', None, _('Heading _4'), '<Primary>4', _('Heading 4')), # T: Menu item
	('apply_format_h5', None, _('Heading _5'), '<Primary>5', _('Heading 5')), # T: Menu item
	('apply_format_strong', 'gtk-bold', _('_Strong'), '<Primary>B', _('Strong')), # T: Menu item
	('apply_format_emphasis', 'gtk-italic', _('_Emphasis'), '<Primary>I', _('Emphasis')), # T: Menu item
	('apply_format_mark', 'gtk-underline', _('_Mark'), '<Primary>U', _('Mark')), # T: Menu item
	('apply_format_strike', 'gtk-strikethrough', _('_Strike'), '<Primary>K', _('Strike')), # T: Menu item
	('apply_format_sub', None, _('_Subscript'), '<Primary><Shift>b', _('_Subscript')), # T: Menu item
	('apply_format_sup', None, _('_Superscript'), '<Primary><Shift>p', _('_Superscript')), # T: Menu item
	('apply_format_code', None, _('_Verbatim'), '<Primary>T', _('Verbatim')), # T: Menu item
)

ui_format_toggle_actions = (
	# name, stock id, label, accelerator, tooltip
	('toggle_format_strong', 'gtk-bold', _('_Strong'), '', _('Strong')),
	('toggle_format_emphasis', 'gtk-italic', _('_Emphasis'), '', _('Emphasis')),
	('toggle_format_mark', 'gtk-underline', _('_Mark'), '', _('Mark')),
	('toggle_format_strike', 'gtk-strikethrough', _('_Strike'), '', _('Strike')),
)

COPY_FORMATS = zim.formats.list_formats(zim.formats.TEXT_FORMAT)
ui_preferences = (
	# key, type, category, label, default
	('follow_on_enter', 'bool', 'Interface',
		_('Use the <Enter> key to follow links\n(If disabled you can still use <Alt><Enter>)'), True),
		# T: option in preferences dialog
	('read_only_cursor', 'bool', 'Interface',
		_('Show the cursor also for pages that can not be edited'), False),
		# T: option in preferences dialog
	('autolink_camelcase', 'bool', 'Editing',
		_('Automatically turn "CamelCase" words into links'), True),
		# T: option in preferences dialog
	('autolink_files', 'bool', 'Editing',
		_('Automatically turn file paths into links'), True),
		# T: option in preferences dialog
	('autoselect', 'bool', 'Editing',
		_('Automatically select the current word when you apply formatting'), True),
		# T: option in preferences dialog
	('unindent_on_backspace', 'bool', 'Editing',
		_('Unindent on <BackSpace>\n(If disabled you can still use <Shift><Tab>)'), True),
		# T: option in preferences dialog
	('cycle_checkbox_type', 'bool', 'Editing',
		_('Repeated clicking a checkbox cyles through the checkbox states'), True),
		# T: option in preferences dialog
	('recursive_indentlist', 'bool', 'Editing',
		_('(Un-)Indenting a list item also change any sub-items'), True),
		# T: option in preferences dialog
	('recursive_checklist', 'bool', 'Editing',
		_('Checking a checkbox also change any sub-items'), False),
		# T: option in preferences dialog
	('auto_reformat', 'bool', 'Editing',
		_('Reformat wiki markup on the fly'), False),
		# T: option in preferences dialog
	('copy_format', 'choice', 'Editing',
		_('Default format for copying text to the clipboard'), 'Text', COPY_FORMATS),
		# T: option in preferences dialog
	('file_templates_folder', 'dir', 'Editing',
		_('Folder with templates for attachment files'), '~/Templates'),
		# T: option in preferences dialog
)

_is_zim_tag = lambda tag: hasattr(tag, 'zim_type')
_is_indent_tag = lambda tag: _is_zim_tag(tag) and tag.zim_type == 'indent'
_is_not_indent_tag = lambda tag: _is_zim_tag(tag) and tag.zim_type != 'indent'
_is_heading_tag = lambda tag: hasattr(tag, 'zim_tag') and tag.zim_tag == 'h'
_is_pre_tag = lambda tag: hasattr(tag, 'zim_tag') and tag.zim_tag == 'pre'
_is_line_based_tag = lambda tag: _is_indent_tag(tag) or _is_heading_tag(tag) or _is_pre_tag(tag)
_is_not_line_based_tag = lambda tag: not _is_line_based_tag(tag)
_is_style_tag = lambda tag: _is_zim_tag(tag) and tag.zim_type == 'style'
_is_not_style_tag = lambda tag: not (_is_zim_tag(tag) and tag.zim_type == 'style')
_is_link_tag = lambda tag: _is_zim_tag(tag) and tag.zim_type == 'link'
_is_not_link_tag = lambda tag: not (_is_zim_tag(tag) and tag.zim_type == 'link')
_is_tag_tag = lambda tag: _is_zim_tag(tag) and tag.zim_type == 'tag'
_is_not_tag_tag = lambda tag: not (_is_zim_tag(tag) and tag.zim_type == 'tag')

PIXBUF_CHR = u'\uFFFC'

# Minimal distance from mark to window border after scroll_to_mark()
SCROLL_TO_MARK_MARGIN = 0.2

# Regexes used for autoformatting
heading_re = Re(r'^(={2,7})\s*(.*)\s*(\1)?$')
page_re = Re(r'''(
	  [\w\.\-\(\)]*(?: :[\w\.\-\(\)]{2,} )+:?
	| \+\w[\w\.\-\(\)]+(?: :[\w\.\-\(\)]{2,} )*:?
)$''', re.X | re.U) # e.g. namespace:page or +subpage, but not word without ':' or '+'
interwiki_re = Re(r'\w[\w\+\-\.]+\?\w\S+$', re.U) # name?page, where page can be any url style
file_re = Re(r'''(
	  ~/[^/\s]
	| ~[^/\s]*/
	| \.\.?/
	| /[^/\s]
)\S*$''', re.X | re.U) # ~xxx/ or ~name/xxx or ../xxx  or ./xxx  or /xxx

markup_re = {'style-strong' : Re(r'(\*{2})(.*)\1'),
	'style-emphasis' : Re(r'(\/{2})(.*)\1'),
	'style-mark' : Re(r'(_{2})(.*)\1'),
	'style-pre' : Re(r'(\'{2})(.*)\1'),
	'style-strike' : Re(r'(~{2})(.*)\1')}

tag_re = Re(r'^(@\w+)$', re.U)

# These sets adjust to the current locale - so not same as "[a-z]" ..
# Must be kidding - no classes for this in the regex engine !?
_classes = {
	'letters': string.letters # locale dependent !
}
twoletter_re = re.compile(r'[%(letters)s]{2}' % _classes)
del _classes

def camelcase(word):
	# To be CamelCase, a word needs to start uppercase, followed
	# by at least one lower case, followed by at least one uppercase.
	# As a result:
	# - CamelCase needs at least 3 characters
	# - first char needs to be upper case
	# - remainder of the text needs to be mixed case
	if len(word) < 3 \
	or not unicode.isalpha(word) \
	or not unicode.isupper(word[0]) \
	or unicode.islower(word[1:]) \
	or unicode.isupper(word[1:]):
		return False

	# Now do detailed check and check indeed lower case followed by
	# upper case and exclude e.g. "AAbb"
	# Also check that check that string does not contain letters that
	# are neither upper or lower case (e.g. some Arabic letters)
	upper = map(unicode.isupper, word)
	lower = map(unicode.islower, word)
	if not all(upper[i] or lower[i] for i in range(len(word))):
		return False

	count = 0
	for i in range(1, len(word)):
		if not upper[i-1] and upper[i]:
			return True
	else:
		return False


def increase_list_bullet(bullet):
	'''Like L{increase_list_iter()}, but handles bullet string directly
	@param bullet: a numbered list bullet, e.g. C{"1."}
	@returns: the next bullet, e.g. C{"2."} or C{None}
	'''
	next = increase_list_iter(bullet.rstrip('.'))
	if next:
		return next + '.'
	else:
		return None


class AsciiString(String):

	# pango doesn't like unicode attributes

	def check(self, value):
		value = String.check(self, value)
		if isinstance(value, basestring):
			return str(value)
		else:
			return value


class ConfigDefinitionConstant(String):

	def __init__(self, default, prefix=None):
		self.prefix = prefix
		String.__init__(self, default=default)

	def check(self, value):
		value = String.check(self, value)
		if isinstance(value, basestring):
			value = value.upper()
			if value.startswith(self._module_prefix):
				value = value[len(self._module_prefix):] # e.g. PANGO_WEIGHT_BOLD --> WEIGHT_BOLD

			if self.prefix and not value.startswith(self.prefix):
				value = self.prefix + value # e.g. ITALIC --> STYLE_ITALIC

			if hasattr(self._module, value):
				return getattr(self._module, value)
			else:
				raise ValueError, 'No such constant: PANGO_%s' % value
		else:
			return value

	def tostring(self, value):
		if hasattr(value, 'value_name'):
			return value.value_name
		else:
			return str(value)


class PangoConstant(ConfigDefinitionConstant):

	_module = pango
	_module_prefix = 'PANGO_'


class GtkConstant(ConfigDefinitionConstant):

	_module = gtk
	_module_prefix = 'GTK_'


class UserActionContext(object):
	'''Context manager to wrap actions in proper user-action signals

	This class used for the L{TextBuffer.user_action} attribute

	This allows syntax like::

		with buffer.user_action:
			buffer.insert(...)

	instead off::

		buffer.begin_user_action()
		buffer.insert(...)
		buffer.end_user_action()

	By wrapping actions in this "user-action" block the
	L{UndoStackManager} will see it as a single action and make it
	undo-able in a single step.
	'''

	def __init__(self, buffer):
		self.buffer = buffer

	def __enter__(self):
		self.buffer.begin_user_action()

	def __exit__(self, *a):
		self.buffer.end_user_action()


class SaveCursorContext(object):
	'''Context manager used by L{TextBuffer.tmp_cursor()}

	This allows syntax like::

		with buffer.tmp_cursor(iter):
			# some manipulation using iter as cursor position

		# old cursor position restored

	Basically it keeps a mark for the old cursor and restores it
	after exiting the context.
	'''

	def __init__(self, buffer, iter=None):
		self.buffer = buffer
		self.iter = iter
		self.mark = None

	def __enter__(self):
		buffer = self.buffer
		cursor = buffer.get_iter_at_mark(buffer.get_insert())
		self.mark = buffer.create_mark(None, cursor, left_gravity=True)
		if self.iter:
			buffer.place_cursor(self.iter)

	def __exit__(self, *a):
		buffer = self.buffer
		iter = buffer.get_iter_at_mark(self.mark)
		buffer.place_cursor(iter)
		buffer.delete_mark(self.mark)


class TextBuffer(gtk.TextBuffer):
	'''Data model for the editor widget

	This sub-class of C{gtk.TextBuffer} manages the contents of
	the L{TextView} widget. It has an internal data model that allows
	to manipulate the formatted text by cursor positions. It manages
	images, links, bullet lists etc. The methods L{set_parsetree()}
	and L{get_parsetree()} can exchange the formatted text as a
	L{ParseTree} object which can be parsed by the L{zim.formats}
	modules.

	Styles
	======

	Formatting styles like bold, italic etc. as well as functional
	text objects like links and tags are represented by C{gtk.TextTags}.
	For static styles these TextTags have the same name as the style.
	For links and tag anonymous TextTags are used. Be aware though that
	not all TextTags in the model are managed by us, e.g. gtkspell
	uses it's own tags. TextTags that are managed by us have an
	additional attribute C{zim_type} which gives the format type
	for this tag. All TextTags without this attribute are not ours.
	All TextTags that have a C{zim_type} attribute also have an
	C{zim_attrib} attribute, which can be either C{None} or contain
	some properties, like the C{href} property for a link. See the
	parsetree documentation for what properties to expect.

	The buffer keeps an internal state for what tags should be applied
	to new text and applies these automatically when text is inserted.
	E.g. when you place the cursor at the end of a bold area and
	start typing the new text will be bold as well. However when you
	move to the beginning of the area it will not be bold.

	One limitation is that the current code supposes only one format
	style can be applied to a part of text at the same time. This
	means you can not overlap e.g. bold and italic styles. But it
	makes the code simpler because we only deal with one style at a
	time.

	Images
	======

	Embedded images and icons are handled by C{gtk.gdk.Pixbuf} object.
	Again the ones that are handled by us have the extry C{zim_type} and
	C{zim_attrib} attributes.

	Lists
	=====

	As far as this class is concerned bullet and checkbox lists are just
	a number of lines that start with a bullet (checkboxes are rendered
	with small images or icons, but are also considered bullets).
	There is some logic to keep list formatting nicely but it only
	applies to one line at a time. For functionality affecting a list
	as a whole see the L{TextBufferList} class.

	@todo: The buffer needs a reference to the notebook and page objects
	for the text that is being shown to make sure that e.g. serializing
	links works correctly. Check if we can get rid of page and notebook
	here and just put provide them as arguments when needed.

	@cvar tag_styles: This dict defines the formatting styles supported
	by the editor. The style properties are overruled by the values
	from the X{style.conf} config file.

	@ivar notebook: The L{Notebook} object
	@ivar page: The L{Page} object
	@ivar user_action: A L{UserActionContext} context manager
	@ivar finder: A L{TextFinder} for this buffer

	@signal: C{reload-page ()}:
	Emitted when plugin is activated and current page should be reloaded
	to display object properly
	@signal: C{begin-insert-tree ()}:
	Emitted at the begin of a complex insert
	@signal: C{end-insert-tree ()}:
	Emitted at the end of a complex insert
	@signal: C{inserted-tree (start, end, tree, interactive)}:
	Gives inserted tree after inserting it
	@signal: C{textstyle-changed (style)}:
	Emitted when textstyle at the cursor changes
	@signal: C{link-clicked ()}:
	Emitted when a link is clicked; for example within a table cell
	@signal: C{clear ()}:
	emitted to clear the whole buffer before destruction
	@signal: C{undo-save-cursor (iter)}:
	emitted in some specific case where the undo stack should
	lock the current cursor position
	@signal: C{insert-object (object, achor)}: emitted when an object
	is inserted, should trigger L{TextView} to attach a widget

	@todo: document tag styles that are supported
	'''

	# We rely on the priority of gtk TextTags to sort links before styles,
	# and styles before indenting. Since styles are initialized on init,
	# while indenting tags are created when needed, indenting tags always
	# have the higher priority. By explicitly lowering the priority of new
	# link tags to zero we keep those tags on the lower endof the scale.


	# define signals we want to use - (closure type, return type and arg types)
	__gsignals__ = {
		'insert-text': 'override',
		'begin-insert-tree': (gobject.SIGNAL_RUN_LAST, None, ()),
		'end-insert-tree': (gobject.SIGNAL_RUN_LAST, None, ()),
		'inserted-tree': (gobject.SIGNAL_RUN_LAST, None, (object, object, object, object)),
		'textstyle-changed': (gobject.SIGNAL_RUN_LAST, None, (object,)),
		'clear': (gobject.SIGNAL_RUN_LAST, None, ()),
		'undo-save-cursor': (gobject.SIGNAL_RUN_LAST, None, (object,)),
		'insert-object': (gobject.SIGNAL_RUN_LAST, None, (object, object)),
		'link-clicked': (gobject.SIGNAL_RUN_LAST, None, (object,)),
		'reload-page': (gobject.SIGNAL_RUN_LAST, None, (object,)),
	}

	# style attributes
	pixels_indent = 30 #: pixels indent for a single indent level
	bullet_icon_size = gtk.ICON_SIZE_MENU #: constant for icon size of checkboxes etc.

	#: text styles supported by the editor
	tag_styles = {
		'h1': {'weight': pango.WEIGHT_BOLD, 'scale': 1.15**4},
		'h2': {'weight': pango.WEIGHT_BOLD, 'scale': 1.15**3},
		'h3': {'weight': pango.WEIGHT_BOLD, 'scale': 1.15**2},
		'h4': {'weight': pango.WEIGHT_ULTRABOLD, 'scale': 1.15},
		'h5': {'weight': pango.WEIGHT_BOLD, 'scale': 1.15, 'style': pango.STYLE_ITALIC},
		'h6': {'weight': pango.WEIGHT_BOLD, 'scale': 1.15},
		'emphasis': {'style': pango.STYLE_ITALIC},
		'strong': {'weight': pango.WEIGHT_BOLD},
		'mark': {'background': 'yellow'},
		'strike': {'strikethrough': True, 'foreground': 'grey'},
		'code': {'family': 'monospace'},
		'pre': {'family': 'monospace', 'wrap-mode': gtk.WRAP_NONE},
		'sub': {'rise': -3500, 'scale':0.7},
		'sup': {'rise': 7500, 'scale':0.7},
		'link': {'foreground': 'blue'},
		'tag': {'foreground': '#ce5c00'},
		'indent': {},
		'bullet-list': {},
		'numbered-list': {},
		'unchecked-checkbox': {},
		'checked-checkbox': {},
		'xchecked-checkbox': {},
		'find-highlight': {'background': 'magenta', 'foreground': 'white'},
		'find-match': {'background': '#38d878', 'foreground': 'white'}
	}
	#: tags that can be mapped to named TextTags
	_static_style_tags = (
		'h1', 'h2', 'h3', 'h4', 'h5', 'h6',
		'emphasis', 'strong', 'mark', 'strike',
		'code', 'pre',
		'sub', 'sup'
	)

	tag_attributes = {
		'weight': PangoConstant(None, prefix='WEIGHT_'),
		'scale': Float(None),
		'style': PangoConstant(None, prefix='STYLE_'),
		'background': AsciiString(None),
		'foreground': AsciiString(None),
		'strikethrough': Boolean(None),
		'family': AsciiString(None),
		'wrap-mode': GtkConstant(None, prefix='WRAP_'),
		'indent': Integer(None),
		'underline': PangoConstant(None, prefix='UNDERLINE_'),
		'linespacing': Integer(None),
	} #: Valid properties for a style in tag_styles

	def __init__(self, notebook=None, page=None):
		'''Constructor

		@param notebook: a L{Notebook} object
		@param page: a L{Page} object
		'''
		gtk.TextBuffer.__init__(self)
		self.notebook = notebook
		self.page = page
		self._insert_tree_in_progress = False
		self._check_edit_mode = False
		self._check_renumber = []
		self._renumbering = False
		self.user_action = UserActionContext(self)
		self.finder = TextFinder(self)

		for name in self._static_style_tags:
			tag = self.create_tag('style-'+name, **self.tag_styles[name])
			tag.zim_type = 'style'
			if name in ('h1', 'h2', 'h3', 'h4', 'h5', 'h6'):
				# This is needed to get proper output in get_parse_tree
				tag.zim_tag = 'h'
				tag.zim_attrib = {'level': int(name[1])}
			else:
				tag.zim_tag = name
				tag.zim_attrib = None

		self._editmode_tags = ()

		#~ import sys
		#~ for s in (
			#~ 'apply-tag', 'remove-tag',
			#~ 'delete-range', 'insert-pixbuf', 'insert-text',
			#~ 'mark-deleted', 'mark-set'
			#~ 'changed', , 'modified-changed',
		#~ ):
			#~ self.connect(s, lambda *a: sys.stderr.write('>>> %s\n' % a[-1]), s)


	#~ def do_begin_user_action(self):
		#~ print '>>>> USER ACTION'
		#~ pass

	def do_end_user_action(self):
		#~ print '<<<< USER ACTION'
		if self._check_edit_mode:
			self.update_editmode()
			# This flag can e.g. indicate a delete happened in this
			# user action, but we did not yet update edit mode -
			# so we do it here so we are all set for the next action

		if True: # not self._renumbering:
			lines = list(self._check_renumber)
				# copy to avoid infinite loop when updating bullet triggers new delete
			self._renumbering = True
			for line in lines:
				self.renumber_list(line)
				# This flag means we deleted a line, and now we need
				# to check if the numbering is still valid.
				# It is delayed till here because this logic only applies
				# to interactive actions.
			self._renumbering = False
			self._check_renumber = []

	def clear(self):
		'''Clear all content from the buffer'''
		self.emit('clear')

	def do_clear(self):
		self._editmode_tags = ()
		self.delete(*self.get_bounds())

	def get_insert_iter(self):
		'''Get a C{gtk.TextIter} for the current cursor position'''
		return self.get_iter_at_mark(self.get_insert())

	def tmp_cursor(self, iter=None):
		'''Get a L{SaveCursorContext} object

		@param iter: a C{gtk.TextIter} for the new (temporary) cursor
		position
		'''
		return SaveCursorContext(self, iter)

	def set_parsetree(self, tree):
		'''Load a new L{ParseTree} in the buffer

		This method replaces any content in the buffer with the new
		parser tree.

		@param tree: a L{ParseTree} object
		'''
		self.clear()
		try:
			self.insert_parsetree_at_cursor(tree)
		except:
			# Prevent auto-save to kick in at any cost
			self.set_modified(False)
			raise
		else:
			self.set_modified(False)

	def insert_parsetree(self, iter, tree, interactive=False):
		'''Insert a L{ParseTree} in the buffer

		This method inserts a parsetree at a specific place in the
		buffer.

		@param iter: a C{gtk.TextIter} for the insert position
		@param tree: a L{ParseTree} object
		@param interactive: Boolean which determines how current state
		in the buffer is handled. If not interactive we break any
		existing tags and insert the tree, otherwise we insert using the
		formatting tags that that are present at iter.

		For example when a parsetree is inserted because the user pastes
		content from the clipboard C{interactive} should be C{True}.
		'''
		with self.tmp_cursor(iter):
			self.insert_parsetree_at_cursor(tree, interactive)

	def insert_parsetree_at_cursor(self, tree, interactive=False):
		'''Insert a L{ParseTree} in the buffer

		Like L{insert_parsetree()} but inserts at the current cursor
		position.

		@param tree: a L{ParseTree} object
		@param interactive: Boolean which determines how current state
		in the buffer is handled.
		'''
		#~ print 'INSERT AT CURSOR', tree.tostring()

		# Check tree
		root = tree._etree.getroot() # HACK - switch to new interface !
		assert root.tag == 'zim-tree'
		raw = root.attrib.get('raw')
		if isinstance(raw, basestring):
			raw = (raw != 'False')

		# Check if we are at a bullet or checkbox line
		iter = self.get_iter_at_mark(self.get_insert())
		if not raw and iter.starts_line() \
		and not tree.get_ends_with_newline():
			bullet = self._get_bullet_at_iter(iter)
			if bullet:
				self._iter_forward_past_bullet(iter, bullet)
				self.place_cursor(iter)

		# Prepare
		startoffset = iter.get_offset()
		if not interactive:
			self._editmode_tags = ()
		tree.decode_urls()

		# Actual insert
		modified = self.get_modified()
		try:
			self.emit('begin-insert-tree')
			if root.text:
				self.insert_at_cursor(root.text)
			self._insert_element_children(root, raw=raw)

			# Fix partial tree inserts
			startiter = self.get_iter_at_offset(startoffset)
			if not startiter.starts_line():
				self._do_lines_merged(startiter)

			enditer = self.get_iter_at_mark(self.get_insert())
			if not enditer.ends_line():
				self._do_lines_merged(enditer)

			# Fix text direction of indent tags
			for line in range(startiter.get_line(), enditer.get_line()+1):
				iter = self.get_iter_at_line(line)
				tags = filter(_is_indent_tag, iter.get_tags())
				if tags:
					dir = self._find_base_dir(line)
					if dir == 'RTL':
						bullet = self.get_bullet(line)
						level = self.get_indent(line)
						self._set_indent(line, level, bullet, dir=dir)
					# else pass, LTR is the default
		except:
			# Try to recover buffer state before raising
			self.update_editmode()
			startiter = self.get_iter_at_offset(startoffset)
			enditer = self.get_iter_at_mark(self.get_insert())
			self.delete(startiter, enditer)
			self.set_modified(modified)
			self.emit('end-insert-tree')
			raise
		else:
			# Signal the tree that was inserted
			self.update_editmode()
			startiter = self.get_iter_at_offset(startoffset)
			enditer = self.get_iter_at_mark(self.get_insert())
			self.emit('end-insert-tree')
			self.emit('inserted-tree', startiter, enditer, tree, interactive)

	def do_begin_insert_tree(self):
		self._insert_tree_in_progress = True

	def do_end_insert_tree(self):
		self._insert_tree_in_progress = False
		self.emit('textstyle-changed', self.get_textstyle())
			# emitting textstyle-changed is skipped while loading the tree

	def _insert_element_children(self, node, list_level=-1, list_type=None, list_start='0', raw=False):
		# FIXME should load list_level from cursor position
		#~ list_level = get_indent --- with bullets at indent 0 this is not bullet proof...
		list_iter = list_start

		def set_indent(level, bullet=None):
			# Need special set_indent() function here because the normal
			# function affects the whole line. THis has unwanted side
			# effects when we e.g. paste a multi-line tree in the
			# middle of a indented line.
			# In contrast to the normal set_indent we treat level=None
			# and level=0 as different cases.
			self._editmode_tags = filter(_is_not_indent_tag, self._editmode_tags)
			if level is None:
				return # Nothing more to do

			iter = self.get_insert_iter()
			if not iter.starts_line():
				# Check existing indent - may have bullet type while we have not
				tags = filter(_is_indent_tag, self.iter_get_zim_tags(iter))
				assert len(tags) <= 1, 'BUG: overlapping indent tags'
				if tags and int(tags[0].zim_attrib['indent']) == level:
					self._editmode_tags += (tags[0],)
					return # Re-use tag

			tag = self._get_indent_tag(level, bullet)
				# We don't set the LTR / RTL direction here
				# instead we update all indent tags after the full
				# insert is done.
			self._editmode_tags += (tag,)

		def force_line_start():
			# Inserts a newline if we are not at the beginning of a line
			# makes pasting a tree halfway in a line more sane
			if not raw:
				iter = self.get_iter_at_mark( self.get_insert() )
				if not iter.starts_line():
					self.insert_at_cursor('\n')

		for element in node.getchildren():
			if element.tag in ('p', 'div'):
				# No force line start here on purpose
				if 'indent' in element.attrib:
					set_indent(int(element.attrib['indent']))
				else:
					set_indent(None)

				if element.text:
					self.insert_at_cursor(element.text)

				self._insert_element_children(element, list_level=list_level, raw=raw) # recurs

				set_indent(None)
			elif element.tag in ('ul', 'ol'):
				start = element.attrib.get('start')
				if 'indent' in element.attrib:
					level = int(element.attrib['indent'])
				else:
					level = list_level + 1
				self._insert_element_children(element, list_level=level, list_type=element.tag, list_start=start, raw=raw) # recurs
				set_indent(None)
			elif element.tag == 'li':
				force_line_start()

				if 'indent' in element.attrib:
					list_level = int(element.attrib['indent'])
				elif list_level < 0:
					list_level = 0 # We skipped the <ul> - raw tree ?

				if list_type == 'ol':
					bullet = list_iter + '.'
					list_iter = increase_list_iter(list_iter)
				elif 'bullet' in element.attrib and element.attrib['bullet'] != '*':
					bullet = element.attrib['bullet']
				else:
					bullet = BULLET # default to '*'

				set_indent(list_level, bullet)
				self._insert_bullet_at_cursor(bullet, raw=raw)

				if element.text:
					self.insert_at_cursor(element.text)

				self._insert_element_children(element, list_level=list_level, raw=raw) # recurs
				set_indent(None)

				if not raw:
					self.insert_at_cursor('\n')

			elif element.tag == 'link':
				self.set_textstyle(None) # Needed for interactive insert tree after paste
				self.insert_link_at_cursor(element.text, **element.attrib)
			elif element.tag == 'tag':
				self.set_textstyle(None) # Needed for interactive insert tree after paste
				self.insert_tag_at_cursor(element.text, **element.attrib)
			elif element.tag == 'img':
				file = element.attrib['_src_file']
				self.insert_image_at_cursor(file, **element.attrib)
			elif element.tag == 'pre':
				if 'indent' in element.attrib:
					set_indent(int(element.attrib['indent']))
				self.set_textstyle(element.tag)
				if element.text:
					self.insert_at_cursor(element.text)
				self.set_textstyle(None)
				set_indent(None)
			elif element.tag == 'table':
				if 'indent' in element.attrib:
					set_indent(int(element.attrib['indent']))

				obj = ObjectManager.get_object('table', element.attrib, element)
				if isinstance(obj, FallbackObject):
					# HACK - if table plugin is not loaded - show table as plain text
					tree = ParseTree(element)
					lines = get_dumper('wiki').dump(tree)
					obj.set_data(''.join(lines))

				self.insert_object_at_cursor(obj)

				set_indent(None)
			elif element.tag == 'line':
				obj = ObjectManager.get_object('line', None, None)
				self.insert_object_at_cursor(obj)

			elif element.tag == 'object':
				if 'indent' in element.attrib:
					set_indent(int(element.attrib['indent']))

				if 'type' in element.attrib:
					obj = ObjectManager.get_object(element.attrib['type'], element.attrib, element.text)
					self.insert_object_at_cursor(obj)
				else:
					logger.warning('Skipping object without type')

				set_indent(None)
			else:
				# Text styles
				if element.tag == 'h':
					force_line_start()
					tag = 'h'+str(element.attrib['level'])
					self.set_textstyle(tag)
				elif element.tag in self._static_style_tags:
					self.set_textstyle(element.tag)
				elif element.tag == '_ignore_':
					# raw tree from undo can contain these
					self._insert_element_children(element, list_level=list_level, raw=raw) # recurs
				else:
					logger.debug("Unknown tag : %s, %s, %s", element.tag,
								element.attrib, element.text)
					assert False, 'Unknown tag: %s' % element.tag

				if element.text:
					self.insert_at_cursor(element.text)
				self.set_textstyle(None)

			if element.tail:
				self.insert_at_cursor(element.tail)

	def insert_link(self, iter, text, href, **attrib):
		'''Insert a link into the buffer

		@param iter: a C{gtk.TextIter} for the insert position
		@param text: the text for the link as string
		@param href: the target (URL, pagename) of the link as string
		@param attrib: any other link attributes
		'''
		with self.tmp_cursor(iter):
			self.insert_link_at_cursor(text, href, **attrib)

	def insert_link_at_cursor(self, text, href=None, **attrib):
		'''Insert a link into the buffer

		Like insert_link() but inserts at the current cursor position

		@param text: the text for the link as string
		@param href: the target (URL, pagename) of the link as string
		@param attrib: any other link attributes
		'''
		tag = self._create_link_tag(text, href, **attrib)
		self._editmode_tags = \
			filter(_is_not_link_tag,
				filter(_is_not_style_tag, self._editmode_tags) ) + (tag,)
		self.insert_at_cursor(text)
		self._editmode_tags = self._editmode_tags[:-1]

	def _create_link_tag(self, text, href, **attrib):
		'''Creates an anonymouse TextTag for a link'''
		if isinstance(href, File):
			href = href.uri
		assert isinstance(href, basestring)

		tag = self.create_tag(None, **self.tag_styles['link'])
		tag.set_priority(0) # force links to be below styles
		tag.zim_type = 'link'
		tag.zim_tag = 'link'
		tag.zim_attrib = attrib
		if href == text:
			tag.zim_attrib['href'] = None
		else:
			tag.zim_attrib['href'] = href
		return tag

	def get_link_tag(self, iter):
		'''Get the C{gtk.TextTag} for a link at a specific position, if any

		@param iter: a C{gtk.TextIter}
		@returns: a C{gtk.TextTag} if there is a link at C{iter},
		C{None} otherwise
		'''
		# Explicitly left gravity, otherwise position behind the link
		# would also be considered part of the link. Position before the
		# link is included here.
		for tag in iter.get_tags():
			if hasattr(tag, 'zim_type') and tag.zim_type == 'link':
				return tag
		else:
			return None

	def get_link_data(self, iter):
		'''Get the link attributes for a link at a specific position, if any

		@param iter: a C{gtk.TextIter}
		@returns: a dict with link properties if there is a link
		at C{iter}, C{None} otherwise
		'''
		tag = self.get_link_tag(iter)

		if tag:
			link = tag.zim_attrib.copy()
			if link['href'] is None:
				# Copy text content as href
				start, end = self.get_tag_bounds(iter, tag)
				link['href'] = start.get_text(end)
			return link
		else:
			return None

	def get_tag_bounds(self, iter, tag):
		start = iter.copy()
		if not start.begins_tag(tag):
			start.backward_to_tag_toggle(tag)
		end = iter.copy()
		if not end.ends_tag(tag):
			end.forward_to_tag_toggle(tag)
		return start, end

	def insert_tag(self, iter, text, **attrib):
		'''Insert a tag into the buffer

		Insert a tag in the buffer (not a TextTag, but a tag
		like "@foo")

		@param iter: a C{gtk.TextIter} object
		@param text: The text for the tag
		@param attrib: any other tag attributes
		'''
		with self.tmp_cursor(iter):
			self.insert_tag_at_cursor(text, **attrib)

	def insert_tag_at_cursor(self, text, **attrib):
		'''Insert a tag into the buffer

		Like C{insert_tag()} but inserts at the current cursor position

		@param text: The text for the tag
		@param attrib: any other tag attributes
		'''
		tag = self._create_tag_tag(text, **attrib)
		self._editmode_tags = \
			filter(_is_not_tag_tag,
				filter(_is_not_style_tag, self._editmode_tags) ) + (tag,)
		self.insert_at_cursor(text)
		self._editmode_tags = self._editmode_tags[:-1]

	def _create_tag_tag(self, text, **attrib):
		'''Creates an annonymous TextTag for a tag'''
		tag = self.create_tag(None, **self.tag_styles['tag'])
		tag.set_priority(0) # force tags to be below styles
		tag.zim_type = 'tag'
		tag.zim_tag = 'tag'
		tag.zim_attrib = attrib
		tag.zim_attrib['name'] = None
		return tag

	def get_tag_tag(self, iter):
		'''Get the C{gtk.TextTag} for a tag at a specific position, if any

		@param iter: a C{gtk.TextIter}
		@returns: a C{gtk.TextTag} if there is a tag at C{iter},
		C{None} otherwise
		'''
		# Explicitly left gravity, otherwise position behind the tag
		# would also be considered part of the tag. Position before the
		# tag is included here.
		for tag in iter.get_tags():
			if hasattr(tag, 'zim_type') and tag.zim_type == 'tag':
				return tag
		else:
			return None

	def get_tag_data(self, iter):
		'''Get the attributes for a tag at a specific position, if any

		@param iter: a C{gtk.TextIter}
		@returns: a dict with tag properties if there is a link
		at C{iter}, C{None} otherwise
		'''
		tag = self.get_tag_tag(iter)

		if tag:
			attrib = tag.zim_attrib.copy()
			# Copy text content as name
			start = iter.copy()
			if not start.begins_tag(tag):
				start.backward_to_tag_toggle(tag)
			end = iter.copy()
			if not end.ends_tag(tag):
				end.forward_to_tag_toggle(tag)
			attrib['name'] = start.get_text(end).lstrip('@').strip()
			return attrib
		else:
			return None

	def insert_image(self, iter, file, src, **attrib):
		'''Insert an image in the buffer

		@param iter: a C{gtk.TextIter} for the insert position
		@param file: a L{File} object or a file path or URI
		@param src: the file path the show to the user

		If the image is e.g. specified in the page source as a relative
		link, C{file} should give the absolute path the link resolves
		to, while C{src} gives the relative path.

		@param attrib: any other image properties
		'''
		#~ If there is a property 'alt' in attrib we try to set a tooltip.
		#~ '''
		if isinstance(file, basestring):
			file = File(file)
		try:
			if 'width' in attrib or 'height' in attrib:
				w = int(attrib.get('width', -1))
				h = int(attrib.get('height', -1))
				pixbuf = gtk.gdk.pixbuf_new_from_file_at_size(file.path, w, h)
			else:
				pixbuf = gtk.gdk.pixbuf_new_from_file(file.path)
			pixbuf = rotate_pixbuf(pixbuf)
		except:
			#~ logger.exception('Could not load image: %s', file)
			logger.warn('No such image: %s', file)
			widget = gtk.HBox() # Need *some* widget here...
			pixbuf = widget.render_icon(gtk.STOCK_MISSING_IMAGE, gtk.ICON_SIZE_DIALOG)
			pixbuf = pixbuf.copy() # need unique instance to set zim_attrib

		pixbuf.zim_type = 'image'
		pixbuf.zim_attrib = attrib
		pixbuf.zim_attrib['src'] = src
		pixbuf.zim_attrib['_src_file'] = file
		self.insert_pixbuf(iter, pixbuf)

	def insert_image_at_cursor(self, file, src, **attrib):
		'''Insert an image in the buffer

		Like L{insert_image()} but inserts at the current cursor
		position

		@param file: a L{File} object or a file path or URI
		@param src: the file path the show to the user
		@param attrib: any other image properties
		'''
		iter = self.get_iter_at_mark(self.get_insert())
		self.insert_image(iter, file, src, **attrib)

	def get_image_data(self, iter):
		'''Get the attributes for an image at a specific position, if any

		@param iter: a C{gtk.TextIter} object
		@returns: a dict with image properties or C{None}
		'''
		pixbuf = iter.get_pixbuf()
		if pixbuf and hasattr(pixbuf, 'zim_type') and pixbuf.zim_type == 'image':
			return pixbuf.zim_attrib.copy()
		else:
			return None

	def insert_object_at_cursor(self, obj):
		'''Inserts a custom object in the page
		@param obj: an object implementing L{CustomerObjectClass}
		'''
		assert isinstance(obj, CustomObjectClass)
		logger.debug("Insert object: %s", obj)

		def on_modified_changed(obj):
			if obj.get_modified() and not self.get_modified():
				self.set_modified(True)

		obj.connect('modified-changed', on_modified_changed)

		anchor = ObjectAnchor(obj)
		iter = self.get_insert_iter()
		self.insert_child_anchor(iter, anchor)

		self.emit('insert-object', obj, anchor)

	def get_object_at_cursor(self):
		iter = self.get_insert_iter()
		anchor = iter.get_child_anchor()
		if anchor and hasattr(anchor, 'manager'):
			return anchor.manager
		else:
			return None

	def set_bullet(self, line, bullet):
		'''Sets the bullet type for a line

		Replaces any bullet that may already be present on the line.
		Set bullet C{None} to remove any bullet at this line.

		@param line: the line number
		@param bullet: the bullet type, one of::
			BULLET
			UNCHECKED_BOX
			CHECKED_BOX
			XCHECKED_BOX
			NUMBER_BULLET
			None
		or a numbered bullet, like C{"1."}
		'''
		if bullet == NUMBER_BULLET:
			indent = self.get_indent(line)
			_, prev = self._search_bullet(line, indent, -1)
			if prev and is_numbered_bullet_re.match(prev):
				bullet = increase_list_bullet(prev)
			else:
				bullet = '1.'

		with self.user_action:
			self._replace_bullet(line, bullet)
			if bullet and is_numbered_bullet_re.match(bullet):
				self.renumber_list(line)

	def _replace_bullet(self, line, bullet):
		indent = self.get_indent(line)
		with self.tmp_cursor():
			iter = self.get_iter_at_line(line)
			bound = iter.copy()
			self.iter_forward_past_bullet(bound)
			self.delete(iter, bound)
			# Will trigger do_delete_range, which will update indent tag

			if not bullet is None:
				iter = self.get_iter_at_line(line)
				self.place_cursor(iter) # update editmode
				self._insert_bullet_at_cursor(bullet)

			#~ self.update_indent_tag(line, bullet)
			self._set_indent(line, indent, bullet)

	def _insert_bullet_at_cursor(self, bullet, raw=False):
		'''Insert a bullet plus a space at the cursor position.
		If 'raw' is True the space will be omitted and the check that
		cursor position must be at the start of a line will not be
		enforced.

		External interface should use set_bullet(line, bullet)
		instead of calling this method directly.
		'''
		assert bullet in BULLETS or is_numbered_bullet_re.match(bullet), 'Bullet: >>%s<<' % bullet
		if not raw:
			insert = self.get_insert_iter()
			assert insert.starts_line(), 'BUG: bullet not at line start'

			if not filter(_is_indent_tag, self._editmode_tags):
				# Without indent get_parsetree will not recognize
				# the icon as a bullet item. This will mess up
				# undo stack. If 'raw' we assume indent tag is set
				# already.
				dir = self._find_base_dir(insert.get_line())
				tag = self._get_indent_tag(0, bullet, dir=dir)
				self._editmode_tags = self._editmode_tags + (tag,)

		with self.user_action:
			if bullet == BULLET:
				if raw:
					self.insert_at_cursor(u'\u2022')
				else:
					self.insert_at_cursor(u'\u2022 ')
			elif bullet in bullet_types:
				# Insert icon
				stock = bullet_types[bullet]
				widget = gtk.HBox() # Need *some* widget here...
				pixbuf = widget.render_icon(stock, self.bullet_icon_size)
				if pixbuf is None:
					logger.warn('Could not find icon: %s', stock)
					pixbuf = widget.render_icon(gtk.STOCK_MISSING_IMAGE, self.bullet_icon_size)
				pixbuf.zim_type = 'icon'
				pixbuf.zim_attrib = {'stock': stock}
				self.insert_pixbuf(self.get_insert_iter(), pixbuf)

				if not raw:
					self.insert_at_cursor(' ')
			else:
				# Numbered
				if raw:
					self.insert_at_cursor(bullet)
				else:
					self.insert_at_cursor(bullet + ' ')

	def renumber_list(self, line):
		'''Renumber list from this line downward

		This method is called when the user just typed a new bullet or
		when we suspect the user deleted some line(s) that are part
		of a numbered list. Typically there is no need to call this
		method directly, but it is exposed for testing.

		@param line: line number to start updating
		'''
		# The rules implemented here are:
		#
		# 1. If this is top of the list, number down
		# 2. Otherwise look at bullet above and number down from there
		#    (this means whatever the user typed doesn't really matter)
		# 3. If above bullet is non-number bullet, replace the numbered
		#    item with that bullet (for checkboxes always an open
		#    checkbox is used.)
		#
		# Note that the bullet on the line we look at does not have
		# to be a numbered bullet. The one above or below may still be
		# number. And vice versa
		#
		# TODO - should this go into code for TextBufferList ??
		indent = self.get_indent(line)
		bullet = self.get_bullet(line)
		if bullet is None:
			return

		_, prev = self._search_bullet(line, indent, -1)
		if prev:
			newbullet = increase_list_bullet(prev) or prev
		else:
			newbullet = bullet

		if is_numbered_bullet_re.match(newbullet) \
		or is_numbered_bullet_re.match(bullet):
			self._renumber_list(line, indent, newbullet)
		# else we had a normal bullet, and no numbered bullet above

	def renumber_list_after_indent(self, line, old_indent):
		'''Like L{renumber_list()}, but more complex rules because indent
		change has different heuristics.
		'''
		# The rules implemented here are:
		#
		# 1. If this is now middle of a list (above item is same or
		#    more indenting) look above and renumber
		# 2. If this is now top of a sublist (above item is lower
		#    indent) look _below_ and copy bullet found there then
		#    number down
		# 3. If this is the top of a new sublist (no item below)
		#    switch bullet style (numbers vs letters) and reset count
		# 4. If this is the top of the list (no bullet above) don't
		#    need to do anything
		#
		# ALSO look at previous level where item went missing,
		# look at above item at that level and number downward

		indent = self.get_indent(line)
		bullet = self.get_bullet(line)
		#~ print 'RENUMBER after indent', line, indent, bullet, old_indent
		if bullet is None:
			return

		_, prev = self._search_bullet(line, indent, -1)
		if prev:
			newbullet = increase_list_bullet(prev) or prev
		else:
			_, newbullet = self._search_bullet(line, indent, +1)
			if not newbullet:
				if not is_numbered_bullet_re.match(bullet):
					return
				elif bullet.rstrip('.') in 'ABCDEFGHIJKLMNOPQRSTUVWXYZabcdefghijklmnopqrstuvwxyz':
					newbullet = '1.' # switch e.g. "a." -> "1."
				else:
					newbullet = 'a.' # switch "1." -> "a."

		if is_numbered_bullet_re.match(newbullet) \
		or is_numbered_bullet_re.match(bullet):
			self._renumber_list(line, indent, newbullet)
		# else we had a normal bullet, and no numbered bullet above

		# Now find place to update list at old indent level
		newline, newbullet = self._search_bullet(line, old_indent, -1)
		if newline is not None:
			# Was middle of list on old level, just renumber down
			if is_numbered_bullet_re.match(newbullet):
				self._renumber_list(newline, old_indent, newbullet)
		else:
			# If no item above on old level, was top on old level,
			# use old bullet to renumber down from next item
			newline, newbullet = self._search_bullet(line, old_indent, +1)
			if newline is not None:
				if is_numbered_bullet_re.match(newbullet):
					self._renumber_list(newline, old_indent, bullet)

	def _search_bullet(self, line, indent, step):
		# Return bullet for previous/next bullet item at same level
		while True:
			line += step
			try:
				mybullet = self.get_bullet(line)
				myindent = self.get_indent(line)
			except ValueError:
				return None, None

			if not mybullet or myindent < indent:
				return None, None
			elif myindent == indent:
				return line, mybullet
			# else mybullet and myindent > indent

	def _renumber_list(self, line, indent, newbullet):
		# Do the actual renumbering
		if not is_numbered_bullet_re.match(newbullet):
			# Replace numbered bullet with normal bullet
			if newbullet == BULLET:
				self._replace_bullet(line, BULLET)
			elif newbullet in CHECKBOXES:
				self._replace_bullet(line, UNCHECKED_BOX)
			else:
				pass # !?
		else:
			# Actually renumber for a given line downward
			while True:
				try:
					mybullet = self.get_bullet(line)
					myindent = self.get_indent(line)
				except ValueError:
					break

				if not mybullet or myindent < indent:
					break
				elif myindent == indent:
					if mybullet != newbullet:
						self._replace_bullet(line, newbullet)
					newbullet = increase_list_bullet(newbullet)
				# else mybullet and myindent > indent

				line += 1

	def set_textstyle(self, name):
		'''Sets the current text format style.

		@param name: the name of the format style

		This style will be applied to text inserted at the cursor.
		Use C{set_textstyle(None)} to reset to normal text.
		'''
		self._editmode_tags = filter(_is_not_style_tag, self._editmode_tags)

		if not name is None:
			tag = self.get_tag_table().lookup('style-'+name)
			if _is_heading_tag(tag):
				self._editmode_tags = \
					filter(_is_not_indent_tag, self._editmode_tags)
			self._editmode_tags = self._editmode_tags + (tag,)

		if not self._insert_tree_in_progress:
			self.emit('textstyle-changed', name)

	def get_textstyle(self):
		'''Get the name of the formatting style that will be applied
		to newly inserted text

		This style may change as soon as the cursor position changes,
		so only relevant for current cursor position.
		'''
		tags = filter(_is_style_tag, self._editmode_tags)
		if tags:
			assert len(tags) == 1, 'BUG: can not have multiple text styles'
			return tags[0].get_property('name')[6:] # len('style-') == 6
		else:
			return None

	def update_editmode(self):
		'''Updates the text style and indenting applied to newly inderted
		text based on the current cursor position

		This method is triggered automatically when the cursor is moved,
		but there are some cases where you may need to call it manually
		to force a consistent state.
		'''
		self._check_edit_mode = False

		bounds = self.get_selection_bounds()
		if bounds:
			# For selection we set editmode based on left hand side and looking forward
			# so counting tags that apply to start of selection
			tags = filter(_is_zim_tag, bounds[0].get_tags())
		else:
			# Otherwise base editmode on cursor position (looking backward)
			iter = self.get_insert_iter()
			tags = self.iter_get_zim_tags(iter)

		tags = tuple(tags)
		if not tags == self._editmode_tags:
			#~ print '>', [(t.zim_type, t.get_property('name')) for t in tags]
			self._editmode_tags = tags
			for tag in tags:
				if tag.zim_type == 'style':
					name = tag.get_property('name')[6:]
					self.emit('textstyle-changed', name)
					break
			else:
				self.emit('textstyle-changed', None)

	def iter_get_zim_tags(self, iter):
		'''Replacement for C{gtk.TextIter.get_tags()} which returns
		zim specific tags

		In contrast to C{gtk.TextIter.get_tags()} this method assumes
		"left gravity" for TextTags. This means that it returns TextTags
		ending to the left of the iter position but not TextTags starting
		to the right.

		For TextTags that should be applied per line (like 'indent', 'h',
		'pre') some additional logic is used to keep them consistent.
		So at the start of the line, we do copy TextTags starting to
		the right and not inadvertently copy formatting from the
		previous line which ends on the left.

		This method is for exampel used by L{update_editmode()} to
		determine which TextTags should be applied to newly inserted
		text at at a specific location.

		@param iter: a C{gtk.TextIter}
		@returns: a list of C{gtk.TextTag}s (sorted by priority)
		'''
		# Current logic works without additional indent set in
		# do_end_of_line due to the fact that the "\n" also caries
		# formatting. So putting a new \n at the end of e.g. an indented
		# line will result in two indent formatted \n characters.
		# The start of the new line is in between and has continuous
		# indent formatting.
		start_tags = filter(_is_zim_tag, iter.get_toggled_tags(True))
		tags = filter(_is_zim_tag, iter.get_tags())
		for tag in start_tags:
			if tag in tags:
				tags.remove(tag)
		end_tags = filter(_is_zim_tag, iter.get_toggled_tags(False))
		# So now we have 3 separate sets with tags ending here,
		# starting here and being continuous here. Result will be
		# continuous tags and ending tags but logic for line based
		# tags can mix in tags starting here and filter out
		# tags ending here.

		if iter.starts_line():
			tags += filter(_is_line_based_tag, start_tags)
			tags += filter(_is_not_line_based_tag, end_tags)
		elif iter.ends_line():
			# Force only use tags from the left in order to prevent tag
			# from next line "spilling over" (should not happen, since
			# \n after end of line is still formatted with same line
			# based tag as rest of line, but handled anyway to be
			# robust to edge cases)
			tags += end_tags
		else:
			# Take any tag from left or right, with left taking precendence
			#
			# HACK: We assume line based tags are mutually exclusive
			# if this assumption breaks down need to check by tag type
			tags += end_tags
			if not filter(_is_line_based_tag, tags):
				tags += filter(_is_line_based_tag, start_tags)

		tags.sort(key=lambda tag: tag.get_priority())
		return tags

	def toggle_textstyle(self, name):
		'''Toggle the current textstyle

		If there is a selection toggle the text style of the selection,
		otherwise toggle the text style for newly inserted text.

		This method is mainly to change the behavior for
		interactive editing. E.g. it is called indirectly when the
		user clicks one of the formatting buttons in the toolbar.

		For selections we remove the format if the whole range has the
		format already. If some part of the range does not have the
		format we apply the format to the whole tange. This makes the
		behavior of the format buttons consistent if a single tag
		applies to any range.

		@param name: the format style name
		'''
		if not self.get_has_selection():
			if name == self.get_textstyle():
				self.set_textstyle(None)
			else:
				self.set_textstyle(name)
		else:
			with self.user_action:
				start, end = self.get_selection_bounds()
				if name == 'code':
					text = start.get_text(end)
					if '\n' in text:
						name = 'pre'
				tag = self.get_tag_table().lookup('style-'+name)
				had_tag = self.whole_range_has_tag(tag, start, end)
				self.remove_textstyle_tags(start, end)
				if not had_tag:
					self.apply_tag(tag, start, end)
				self.set_modified(True)

			self.update_editmode()

	def whole_range_has_tag(self, tag, start, end):
		'''Check if a certain TextTag is applied to the whole range or
		not

		@param tag: a C{gtk.TextTag}
		@param start: a C{gtk.TextIter}
		@param end: a C{gtk.TextIter}
		'''
		if tag in start.get_tags() \
		and tag in self.iter_get_zim_tags(end):
			iter = start.copy()
			if iter.forward_to_tag_toggle(tag):
				return iter.compare(end) >= 0
			else:
				return True
		else:
			return False

	def range_has_tag(self, tag, start, end):
		'''Check if a certain TextTag appears anywhere in a range

		@param tag: a C{gtk.TextTag}
		@param start: a C{gtk.TextIter}
		@param end: a C{gtk.TextIter}
		'''
		# test right gravity for start iter, but left gravity for end iter
		if tag in start.get_tags() \
		or tag in self.iter_get_zim_tags(end):
			return True
		else:
			iter = start.copy()
			if iter.forward_to_tag_toggle(tag):
				return iter.compare(end) < 0
			else:
				return False

	def range_has_tags(self, func, start, end):
		'''Like L{range_has_tag()} but uses a function to check for
		multiple tags. The function gets called for each TextTag in the
		range and the method returns as soon as the function returns
		C{True} for any tag. There are a number of lambda functions
		defined in the module to test categories of TextTags.

		@param func: a function that is called as: C{func(tag)} for each
		TextTag in the range
		@param start: a C{gtk.TextIter}
		@param end: a C{gtk.TextIter}
		'''
		# test right gravity for start iter, but left gravity for end iter
		if any(filter(func, start.get_tags())) \
		or any(filter(func, self.iter_get_zim_tags(end))):
			return True
		else:
			iter = start.copy()
			iter.forward_to_tag_toggle(None)
			while iter.compare(end) == -1:
				if any(filter(func, iter.get_tags())):
					return True

				if not iter.forward_to_tag_toggle(None):
					return False

			return False

	def remove_textstyle_tags(self, start, end):
		'''Removes all format style TexTags from a range

		@param start: a C{gtk.TextIter}
		@param end: a C{gtk.TextIter}
		'''
		# Also remove links until we support links nested in tags
		self.smart_remove_tags(_is_style_tag, start, end)
		self.smart_remove_tags(_is_link_tag, start, end)
		self.smart_remove_tags(_is_tag_tag, start, end)
		self.update_editmode()

	def smart_remove_tags(self, func, start, end):
		'''This method removes tags over a range based on a function

		So L{range_has_tags()} for a details on such a test function.

		Please use this method instead of C{remove_tag()} when you
		are not sure if specific tags are present in the first place.
		Calling C{remove_tag()} will emit signals which make the
		L{UndoStackManager} assume the tag was there. If this was not
		the case the undo stack gets messed up.
		'''
		with self.user_action:
			iter = start.copy()
			while iter.compare(end) == -1:
				for tag in filter(func, iter.get_tags()):
					bound = iter.copy()
					bound.forward_to_tag_toggle(tag)
					if not bound.compare(end) == -1:
						bound = end.copy()
					self.remove_tag(tag, iter, bound)
					self.set_modified(True)

				if not iter.forward_to_tag_toggle(None):
					break

	def get_indent_at_cursor(self):
		'''Get the indent level at the cursor

		@returns: a number for the indenting level
		'''
		iter = self.get_iter_at_mark(self.get_insert())
		return self.get_indent(iter.get_line())

	def get_indent(self, line):
		'''Get the indent level for a specific line

		@param line: the line number
		@returns: a number for the indenting level
		'''
		iter = self.get_iter_at_line(line)
		tags = filter(_is_indent_tag, iter.get_tags())
		if tags:
			assert len(tags) == 1, 'BUG: overlapping indent tags'
			return int( tags[0].zim_attrib['indent'] )
		else:
			return 0

	def _get_indent_tag(self, level, bullet=None, dir='LTR'):
		if dir is None:
			dir = 'LTR' # Assume western default direction - FIXME need system default
		name = 'indent-%s-%i' % (dir, level)
		if bullet:
			name += '-' + bullet
		tag = self.get_tag_table().lookup(name)
		if tag is None:
			if bullet:
				if bullet == BULLET: stylename = 'bullet-list'
				elif bullet == CHECKED_BOX: stylename = 'checked-checkbox'
				elif bullet == UNCHECKED_BOX: stylename = 'unchecked-checkbox'
				elif bullet == XCHECKED_BOX: stylename = 'xchecked-checkbox'
				elif is_numbered_bullet_re.match(bullet): stylename = 'numbered-list'
				else: raise AssertionError, 'BUG: Unkown bullet type'
				margin = 12 + self.pixels_indent * level # offset from left side for all lines
				indent = -12 # offset for first line (bullet)
				if dir == 'LTR':
					tag = self.create_tag(name,
						left_margin=margin, indent=indent,
						**self.tag_styles[stylename])
				else: # RTL
					tag = self.create_tag(name,
						right_margin=margin, indent=indent,
						**self.tag_styles[stylename])
			else:
				margin = 12 + self.pixels_indent * level
				# Note: I would think the + 12 is not needed here, but
				# the effect in the view is different than expected,
				# putting text all the way to the left against the
				# window border
				if dir == 'LTR':
					tag = self.create_tag(name,
						left_margin=margin,
						**self.tag_styles['indent'])
				else: # RTL
					tag = self.create_tag(name,
						right_margin=margin,
						**self.tag_styles['indent'])

			tag.zim_type = 'indent'
			tag.zim_tag = 'indent'
			tag.zim_attrib = {'indent': level}
		return tag

	def _find_base_dir(self, line):
		# Look for basedir of current line, else previous line
		# till start of paragraph
		# FIXME: anyway to actually find out what the TextView will render ??
		while line >= 0:
			start, end = self.get_line_bounds(line)
			text = self.get_slice(start, end)
			if not text or text.isspace():
				break

			dir = pango.find_base_dir(text, len(text))
			if dir == pango.DIRECTION_LTR:
				return 'LTR'
			elif dir == pango.DIRECTION_RTL:
				return 'RTL'
			else:
				line -= 1
		else:
			return 'LTR' # default

	def set_indent(self, line, level, interactive=False):
		'''Set the indenting for a specific line.

		May also trigger renumbering for numbered lists.

		@param line: the line number
		@param level: the indenting level as a number, C{0} for no
		indenting, C{1} for the equivalent of 1 tab, etc.
		@param interactive: hint if indenting is result of user
		interaction, or automatic action

		If interactive, the line will be forced to end with a newline.
		Reason is that if the last line of the buffer is empty and
		does not end with a newline, the indenting will not be visible,
		giving the impression that it failed.

		@returns: C{True} for success (e.g. indenting a heading is not
		allowed, if you try it will fail and return C{False} here)
		'''
		level = level or 0

		if interactive:
			# Without content effect of indenting is not visible
			# end-of-line gives content to empty line, but last line
			# may not have end-of-line.
			start, end = self.get_line_bounds(line)
			bufferend = self.get_end_iter()
			if start.equal(end) or end.equal(bufferend):
				with self.tmp_cursor():
					self.insert(end, '\n')
					start, end = self.get_line_bounds(line)

		bullet = self.get_bullet(line)
		ok = self._set_indent(line, level, bullet)

		if ok: self.set_modified(True)
		return ok

	def update_indent_tag(self, line, bullet):
		'''Update the indent TextTag for a given line

		The TextTags used for indenting differ between normal indented
		paragraphs and indented items in a bullet list. The reason for
		this is that the line wrap behavior of list items should be
		slightly different to align wrapped text with the bullet.

		This method does not change the indent level for a specific line,
		but it makes sure the correct TextTag is applied. Typically
		called e.g. after inserting or deleting a bullet.

		@param line: the line number
		@param bullet: the bullet type for this line, or C{None}
		'''
		level = self.get_indent(line)
		self._set_indent(line, level, bullet)

	def _set_indent(self, line, level, bullet, dir=None):
		# Common code between set_indent() and update_indent_tag()
		start, end = self.get_line_bounds(line)

		tags = filter(_is_indent_tag, start.get_tags())
		if tags:
			assert len(tags) == 1, 'BUG: overlapping indent tags'
			self.remove_tag(tags[0], start, end)

		if filter(_is_heading_tag, start.get_tags()):
			return level == 0 # False if you try to indent a header

		if level > 0 or bullet:
			# For bullets there is a 0-level tag, otherwise 0 means None
			if dir is None:
				dir = self._find_base_dir(line)
			tag = self._get_indent_tag(level, bullet, dir=dir)
			self.apply_tag(tag, start, end)

		self.update_editmode() # also updates indent tag
		return True

	def indent(self, line, interactive=False):
		'''Increase the indent for a given line

		Can be used as function for L{foreach_line_in_selection()}.

		@param line: the line number
		@param interactive: hint if indenting is result of user
		interaction, or automatic action

		@returns: C{True} if successful
		'''
		level = self.get_indent(line)
		return self.set_indent(line, level+1, interactive)

	def unindent(self, line, interactive=False):
		'''Decrease the indent level for a given line

		Can be used as function for L{foreach_line_in_selection()}.

		@param line: the line number
		@param interactive: hint if indenting is result of user
		interaction, or automatic action

		@returns: C{True} if successful
		'''
		level = self.get_indent(line)
		return self.set_indent(line, level-1, interactive)

	def foreach_line_in_selection(self, func, *args, **kwarg):
		'''Convenience function to call a function for each line that
		is currently selected

		@param func: function which will be called as::

			func(line, *args, **kwargs)

		where C{line} is the line number
		@param args: additional argument for C{func}
		@param kwarg: additional keyword argument for C{func}

		@returns: C{False} if there is no selection, C{True} otherwise
		'''
		bounds = self.get_selection_bounds()
		if bounds:
			start, end = bounds
			if end.starts_line():
				# exclude last line if selection ends at newline
				# because line is not visually part of selection
				end.backward_char()
			for line in range(start.get_line(), end.get_line() + 1):
				func(line, *args, **kwarg)
			return True
		else:
			return False

	def do_mark_set(self, iter, mark):
		gtk.TextBuffer.do_mark_set(self, iter, mark)
		if mark.get_name() in ('insert', 'selection_bound'):
			self.update_editmode()

	def do_insert_text(self, iter, string, length):
		'''Signal handler for insert-text signal'''
		#~ print 'INSERT', string

		def end_or_protect_tags(string, length):
			tags = filter(_is_tag_tag, self._editmode_tags)
			if tags:
				if iter.ends_tag(tags[0]):
					# End tags if end-of-word char is typed at end of a tag
					# without this you can not insert text behind a tag e.g. at the end of a line
					self._editmode_tags = filter(_is_not_tag_tag, self._editmode_tags)
				else:
					# Forbid breaking a tag
					return '', 0
				# TODO this should go into the TextView, not here
				# Now it goes OK only because we only check single char inserts, but would break
				# for multi char inserts from the view - fixing that here breaks insert parsetree
			return string, length

		# Check if we are at a bullet or checkbox line
		# if so insert behind the bullet when you type at start of line
		# FIXME FIXME FIXME - break undo - instead disallow this home position ?
		if not self._insert_tree_in_progress and iter.starts_line() \
		and not string.endswith('\n'):
			bullet = self._get_bullet_at_iter(iter)
			if bullet:
				self._iter_forward_past_bullet(iter, bullet)
				self.place_cursor(iter)

		# Check current formatting
		if string == '\n': # CHARS_END_OF_LINE
			# Break tags that are not allowed to span over multiple lines
			self._editmode_tags = filter(
				lambda tag: _is_pre_tag(tag) or _is_not_style_tag(tag),
				self._editmode_tags)
			self._editmode_tags = filter(_is_not_link_tag, self._editmode_tags)
			self.emit('textstyle-changed', None)
			# TODO make this more robust for multiline inserts

			string, length = end_or_protect_tags(string, length)

		elif string in CHARS_END_OF_WORD:
			# Break links if end-of-word char is typed at end of a link
			# without this you can not insert text behind a link e.g. at the end of a line
			links = filter(_is_link_tag, self._editmode_tags)
			if links and iter.ends_tag(links[0]):
				self._editmode_tags = filter(_is_not_link_tag, self._editmode_tags)
				# TODO this should go into the TextView, not here
				# Now it goes OK only because we only check single char inserts, but would break
				# for multi char inserts from the view - fixing that here breaks insert parsetree

			string, length = end_or_protect_tags(string, length)

		# Call parent for the actual insert
		gtk.TextBuffer.do_insert_text(self, iter, string, length)

		# And finally apply current text style
		# Note: looks like parent call modified the position of the TextIter object
		# since it is still valid and now matched the end of the inserted string
		length = len(unicode(string))
			# default function argument gives byte length :S
		start = iter.copy()
		start.backward_chars(length)
		self.remove_all_tags(start, iter)
		for tag in self._editmode_tags:
			self.apply_tag(tag, start, iter)

	def insert_child_anchor(self, iter, anchor):
		# Make sure we always apply the correct tags when inserting an object
		if iter.equal(self.get_iter_at_mark(self.get_insert())):
			gtk.TextBuffer.insert_child_anchor(self, iter, anchor)
		else:
			with self.tmp_cursor(iter):
				gtk.TextBuffer.insert_child_anchor(self, iter, anchor)

	def do_insert_child_anchor(self, iter, anchor):
		# Like do_insert_pixbuf()
		gtk.TextBuffer.do_insert_child_anchor(self, iter, anchor)

		start = iter.copy()
		start.backward_char()
		self.remove_all_tags(start, iter)
		for tag in filter(_is_indent_tag, self._editmode_tags):
			self.apply_tag(tag, start, iter)

	def insert_pixbuf(self, iter, pixbuf):
		# Make sure we always apply the correct tags when inserting a pixbuf
		if iter.equal(self.get_iter_at_mark(self.get_insert())):
			gtk.TextBuffer.insert_pixbuf(self, iter, pixbuf)
		else:
			with self.tmp_cursor(iter):
				gtk.TextBuffer.insert_pixbuf(self, iter, pixbuf)

	def do_insert_pixbuf(self, iter, pixbuf):
		# Like do_insert_text() but for pixbuf
		# however only apply indenting tags, ignore other
		gtk.TextBuffer.do_insert_pixbuf(self, iter, pixbuf)

		start = iter.copy()
		start.backward_char()
		self.remove_all_tags(start, iter)
		for tag in filter(_is_indent_tag, self._editmode_tags):
			self.apply_tag(tag, start, iter)

	def do_delete_range(self, start, end):
		# Wrap actual delete to hook _do_lines_merged and do some logic
		# when deleting bullets
		#
		# Implementation detail:
		# (Interactive) deleting a formatted word with <del>, or <backspace>
		# should drop the formatting, however selecting a formatted word and
		# than typing to replace it, should keep formatting
		# Since we don't know at this point what scenario we are part
		# off, we do NOT touch the editmode. However we do set a flag
		# that edit mode needs to be checked at the end of the user
		# action.

		line = start.get_line()
		if start.starts_line():
			bullet = self._get_bullet_at_iter(start)
		else:
			bullet = None

		multiline = start.get_line() != end.get_line()
		with self.user_action: # FIXME why is this wrapper here !? - undo functions ??
			if multiline:
				gtk.TextBuffer.do_delete_range(self, start, end)
				self._do_lines_merged(start)
			else:
				gtk.TextBuffer.do_delete_range(self, start, end)

			if bullet and not self._get_bullet_at_iter(start):
				# had a bullet, but no longer (implies we are start of
				# line - case where we are not start of line is
				# handled by _do_lines_merged by extending the indent tag)
				self.update_indent_tag(start.get_line(), None)
			elif start.starts_line() and self._get_bullet_at_iter(start):
				# did not have a bullet but has one now
				self._check_renumber.append(start.get_line())
			elif multiline and self.get_bullet(start.get_line()):
				# we deleted some lines, and although not at start of
				# line, this line does have a bullet - so check if
				# we need to renumber
				self._check_renumber.append(start.get_line())
			# else we don't have anything to do with bullet lists

		self._check_edit_mode = True

	def _do_lines_merged(self, iter):
		# Enforce tags like 'h', 'pre' and 'indent' to be consistent over the line
		if iter.starts_line() or iter.ends_line():
			return # TODO Why is this ???

		end = iter.copy()
		end.forward_to_line_end()

		self.smart_remove_tags(_is_line_based_tag, iter, end)

		for tag in self.iter_get_zim_tags(iter):
			if _is_line_based_tag(tag):
				if tag.zim_tag == 'pre':
					self.smart_remove_tags(_is_zim_tag, iter, end)
				self.apply_tag(tag, iter, end)

		self.update_editmode()

	def get_bullet(self, line):
		'''Get the bullet type on a specific line, if any

		@param line: the line number
		@returns: the bullet type, if any, or C{None}.
		The bullet type can be any of::
				BULLET
				UNCHECKED_BOX
				CHECKED_BOX
				XCHECKED_BOX
		or a numbered list bullet (test with L{is_numbered_bullet_re})
		'''
		iter = self.get_iter_at_line(line)
		return self._get_bullet_at_iter(iter)

	def get_bullet_at_iter(self, iter):
		'''Return the bullet type in a specific location

		Like L{get_bullet()}

		@param iter: a C{gtk.TextIter}
		@returns: a bullet type, or C{None}
		'''
		if not iter.starts_line():
			return None
		else:
			return self._get_bullet_at_iter(iter)

	def _get_bullet_at_iter(self, iter):
		pixbuf = iter.get_pixbuf()
		if pixbuf:
			if hasattr(pixbuf, 'zim_type') and pixbuf.zim_type == 'icon' \
			and pixbuf.zim_attrib['stock'] in (
				STOCK_CHECKED_BOX, STOCK_UNCHECKED_BOX, STOCK_XCHECKED_BOX):
				return bullets[pixbuf.zim_attrib['stock']]
			else:
				return None
		else:
			bound = iter.copy()
			if not self.iter_forward_word_end(bound):
				return None # empty line or whitespace at start of line

			text = iter.get_slice(bound)
			if text.startswith(u'\u2022'):
				return BULLET
			elif is_numbered_bullet_re.match(text):
				return text
			else:
				return None

	def iter_forward_past_bullet(self, iter):
		'''Move an TextIter past a bullet

		This method is useful because we typically want to insert new
		text on a line with a bullet after the bullet. This method can
		help to find that position.

		@param iter: a C{gtk.TextIter}. The position of this iter will
		be modified by this method.
		'''
		bullet = self.get_bullet_at_iter(iter)
		if bullet:
			self._iter_forward_past_bullet(iter, bullet)
			return True
		else:
			return False

	def _iter_forward_past_bullet(self, iter, bullet, raw=False):
		if bullet in (BULLET, CHECKED_BOX, UNCHECKED_BOX, XCHECKED_BOX):
			# Each of these just means one char
			iter.forward_char()
		else:
			assert is_numbered_bullet_re.match(bullet)
			self.iter_forward_word_end(iter)

		if not raw:
			# Skip whitespace as well
			bound = iter.copy()
			bound.forward_char()
			while iter.get_text(bound) == ' ':
				if iter.forward_char():
					bound.forward_char()
				else:
					break

	def get_parsetree(self, bounds=None, raw=False):
		'''Get a L{ParseTree} representing the buffer contents

		@param bounds: a 2-tuple with two C{gtk.TextIter} specifying a
		range in the buffer (e.g. current selection). If C{None} the
		whole buffer is returned.

		@param raw: if C{True} you get a tree that is B{not} nicely
		cleaned up. This raw tree should result in the exact same
		contents in the buffer when reloaded. However such a 'raw'
		tree may cause problems when passed to one of the format
		modules. So it is intended only for internal use between the
		buffer and e.g. the L{UndoStackManager}.

		Raw parsetrees have an attribute to flag them as a raw tree, so
		on insert we can make sure they are inserted in the same way.

		When C{raw} is C{False} reloading the same tree may have subtle
		differences.

		@returns: a L{ParseTree} object
		'''
		if bounds is None:
			start, end = self.get_bounds()
			attrib = {}
		else:
			start, end = bounds
			attrib = {'partial': True}

		if raw:
			builder = ElementTreeModule.TreeBuilder()
			attrib['raw'] = True
			builder.start('zim-tree', attrib)
		else:
			builder = OldParseTreeBuilder()
			builder.start('zim-tree', attrib)

		open_tags = []
		def set_tags(iter, tags):
			# This function changes the parse tree based on the TextTags in
			# effect for the next section of text.
			# It does so be keeping the stack of open tags and compare it
			# with the new set of tags in order to decide which of the
			# tags can be closed and which new ones need to be opened.
			#
			# We assume that by definition we only get one tag for each tag
			# type and that we get tags in such an order that the one we get
			# first should be closed first while closing later ones breaks the
			# ones before. This is enforced using the priorities of the tags
			# in the TagTable.
			tags.sort(key=lambda tag: tag.get_priority(), reverse=True)

			i = 0
			while i < len(tags) and i < len(open_tags) \
			and tags[i] == open_tags[i][0]:
				i += 1

			# so i is the breakpoint where new stack is different
			while len(open_tags) > i:
				builder.end(open_tags[-1][1])
				open_tags.pop()

			# Convert some tags on the fly
			if tags:
				continue_attrib = {}
				for tag in tags[i:]:
					t, attrib = tag.zim_tag, tag.zim_attrib
					if t == 'indent':
						bullet = self._get_bullet_at_iter(iter)
						if bullet:
							t = 'li'
							attrib = attrib.copy() # break ref with tree
							attrib['bullet'] = bullet
							self._iter_forward_past_bullet(iter, bullet, raw=raw)
						elif not raw and not iter.starts_line():
							# Indent not visible if it does not start at begin of line
							t = '_ignore_'
						elif len(filter(lambda t: t.zim_tag == 'pre', tags[i:])):
							# Indent of 'pre' blocks handled in subsequent iteration
							continue_attrib.update(attrib)
							continue
						else:
							t = 'div'
					elif t == 'pre' and not raw and not iter.starts_line():
						# Without indenting 'pre' looks the same as 'code'
						# Prevent turning into a separate paragraph here
						t = 'code'
					elif t == 'pre':
						if attrib:
							attrib.update(continue_attrib)
						else:
							attrib = continue_attrib
						continue_attrib = {}
					elif t == 'link':
						attrib = self.get_link_data(iter)
						if not attrib['href']:
							t = '_ignore_'
					elif t == 'tag':
						attrib = self.get_tag_data(iter)
						if not attrib['name']:
							t = '_ignore_'
					builder.start(t, attrib)
					open_tags.append((tag, t))
					if t == 'li':
						break
						# HACK - ignore any other tags because we moved
						# the cursor - needs also a break_tags before
						# which is special cased below
						# TODO: cleaner solution for this issue -
						# maybe easier when tags for list and indent
						# are separated ?

		def break_tags(type):
			# Forces breaking the stack of open tags on the level of 'tag'
			# The next set_tags() will re-open any tags that are still open
			i = 0
			for i in range(len(open_tags)):
				if open_tags[i][1] == type:
					break

			# so i is the breakpoint
			while len(open_tags) > i:
				builder.end(open_tags[-1][1])
				open_tags.pop()

		# And now the actual loop going through the buffer
		iter = start.copy()
		set_tags(iter, filter(_is_zim_tag, iter.get_tags()))
		while iter.compare(end) == -1:
			pixbuf = iter.get_pixbuf()
			anchor = iter.get_child_anchor()
			if pixbuf:
				if pixbuf.zim_type == 'icon':
					# Reset all tags - and let set_tags parse the bullet
					if open_tags:
						break_tags(open_tags[0][1])
					set_tags(iter, filter(_is_indent_tag, iter.get_tags()))
				else:
					pass # reset all tags except indenting
					set_tags(iter, filter(_is_indent_tag, iter.get_tags()))

				pixbuf = iter.get_pixbuf() # iter may have moved
				if pixbuf is None:
					continue

				if pixbuf.zim_type == 'icon':
					#~ raise AssertionError, 'BUG: Checkbox outside of indent ?'
					logger.warn('BUG: Checkbox outside of indent ?')
				elif pixbuf.zim_type == 'image':
					attrib = pixbuf.zim_attrib.copy()
					builder.start('img', attrib)
					builder.end('img')
				else:
					assert False, 'BUG: unknown pixbuf type'

				iter.forward_char()

			# embedded widget
			elif anchor:
				set_tags(iter, filter(_is_indent_tag, iter.get_tags()))
				anchor = iter.get_child_anchor() # iter may have moved

				if anchor is None:
					continue
				if hasattr(anchor, 'manager'):
					attrib = anchor.manager.get_attrib()
					if attrib and attrib['type'] == 'table' \
					and hasattr(anchor.manager, 'build_parsetree_of_table'): # fallback should not go here...
						obj = anchor.manager
						obj.build_parsetree_of_table(builder, iter)
					elif attrib and attrib['type'] == 'line':
						# Add (if necessary) additional newline symbols
						# to prevent formatting back from line object to text.
						_new_iter = iter.copy()
						_start = '' if _new_iter.starts_line() else '\n'
						_new_iter.forward_char()
						_end = '' if _new_iter.ends_line() else '\n'
						data = '{}{}{}'.format(_start, LINE_TEXT, _end)
						logger.debug("Anchor with Line, obj:%s", anchor.manager)
						builder.start('line', attrib)
						builder.data(data)
						builder.end('line')
					else:
						# general object related parsing
						data = anchor.manager.get_data()
						logger.debug("Anchor with CustomObject: %s", anchor.manager)
						builder.start('object', attrib)
						builder.data(data)
						builder.end('object')

					anchor.manager.set_modified(False)
				iter.forward_char()
			else:
				# Set tags
				copy = iter.copy()

				bullet = self.get_bullet_at_iter(iter) # implies check for start of line
				if bullet:
					break_tags('indent')
					# This is part of the HACK for bullets in
					# set_tags()

				set_tags(iter, filter(_is_zim_tag, iter.get_tags()))
				if not iter.equal(copy): # iter moved
					continue

				# Find biggest slice without tags being toggled
				bound = iter.copy()
				toggled = []
				while not toggled:
					if not bound.is_end() and bound.forward_to_tag_toggle(None):
						# For some reason the not is_end check is needed
						# to prevent an odd corner case infinite loop
						toggled = filter(_is_zim_tag,
							bound.get_toggled_tags(False)
							+ bound.get_toggled_tags(True) )
					else:
						bound = end.copy() # just to be sure..
						break

				# But limit slice to first pixbuf or any embeddded widget

				text = iter.get_slice(bound)
				if text.startswith(PIXBUF_CHR):
					text = text[1:] # special case - we see this char, but get_pixbuf already returned None, so skip it

				if PIXBUF_CHR in text:
					i = text.index(PIXBUF_CHR)
					bound = iter.copy()
					bound.forward_chars(i)
					text = text[:i]

				# And limit to end
				if bound.compare(end) == 1:
					bound = end.copy()
					text = iter.get_slice(end)

				if filter(lambda t: t[1] == 'li', open_tags) \
				and bound.get_line() != iter.get_line():
					# And limit bullets to a single line
					orig = bound
					bound = iter.copy()
					bound.forward_line()
					assert bound.compare(orig) < 1
					text = iter.get_slice(bound).rstrip('\n')
					builder.data(text)
					break_tags('li')
					builder.data('\n') # add to tail
				else:
					# Else just insert text we got
					builder.data(text)

				iter = bound

		# close any open tags
		set_tags(end, [])

		builder.end('zim-tree')
		tree = ParseTree(builder.close())
		tree.encode_urls()
		#~ print tree.tostring()

		if not raw and tree.hascontent:
			# Reparsing the parsetree in order to find raw wiki codes
			# and get rid of oddities in our generated parsetree.
			#~ print ">>> Parsetree original:", tree.tostring()
			from zim.formats import get_format
			format = get_format("wiki") # FIXME should the format used here depend on the store ?
			dumper = format.Dumper()
			parser = format.Parser()
			text = dumper.dump(tree)
			tree = parser.parse(text, partial=tree.ispartial)
			#~ print ">>> Parsetree recreated:", tree.tostring()

		return tree

	def select_line(self):
		'''Selects the current line

		@returns: C{True} when successful
		'''
		# Differs from get_line_bounds because we exclude the trailing
		# line break while get_line_bounds selects these
		iter = self.get_iter_at_mark(self.get_insert())
		line = iter.get_line()
		return self.select_lines(line, line)

	def select_lines(self, first, last):
		'''Select multiple lines
		@param first: line number first line
		@param last: line number last line
		@returns: C{True} when successful
		'''
		start = self.get_iter_at_line(first)
		end = self.get_iter_at_line(last)
		if end.ends_line():
			if end.equal(start):
				return False
			else:
				pass
		else:
			end.forward_to_line_end()
		self.select_range(start, end)
		return True

	def select_word(self):
		'''Selects the current word, if any

		@returns: C{True} when succcessful
		'''
		insert = self.get_iter_at_mark(self.get_insert())
		if not insert.inside_word():
			return False

		bound = insert.copy()
		if not insert.starts_word():
			insert.backward_word_start()
		if not bound.ends_word():
			bound.forward_word_end()

		self.select_range(insert, bound)
		return True

	def strip_selection(self):
		'''Shrinks the selection to exclude any whitespace on start and end.
		If only white space was selected this function will not change the selection.
		@returns: C{True} when this function changed the selection.
		'''
		bounds = self.get_selection_bounds()
		if not bounds:
			return False

		text = bounds[0].get_text(bounds[1])
		if not text or text.isspace():
			return False

		start, end = bounds[0].copy(), bounds[1].copy()
		iter = start.copy()
		iter.forward_char()
		text = start.get_text(iter)
		while text and text.isspace():
			start.forward_char()
			iter.forward_char()
			text = start.get_text(iter)

		iter = end.copy()
		iter.backward_char()
		text = iter.get_text(end)
		while text and text.isspace():
			end.backward_char()
			iter.backward_char()
			text = iter.get_text(end)

		if (start.equal(bounds[0]) and end.equal(bounds[1])):
			return False
		else:
			self.select_range(start, end)
			return True

	def select_link(self):
		'''Selects the current link, if any
		@returns: link attributes when succcessful, C{None} otherwise
		'''
		insert = self.get_iter_at_mark(self.get_insert())
		tag = self.get_link_tag(insert)
		if tag is None:
			return None
		start, end = self.get_tag_bounds(insert, tag)
		self.select_range(start, end)
		return self.get_link_data(start)

	def get_has_link_selection(self):
		'''Check whether a link is selected or not
		@returns: link attributes when succcessful, C{None} otherwise
		'''
		bounds = self.get_selection_bounds()
		if not bounds:
			return None

		insert = self.get_iter_at_mark(self.get_insert())
		tag = self.get_link_tag(insert)
		if tag is None:
			return None
		start, end = self.get_tag_bounds(insert, tag)
		if start.equal(bounds[0]) and end.equal(bounds[1]):
			return self.get_link_data(start)
		else:
			return None

	def remove_link(self, start, end):
		'''Removes any links between in a range

		@param start: a C{gtk.TextIter}
		@param end: a C{gtk.TextIter}
		'''
		self.smart_remove_tags(_is_link_tag, start, end)
		self.update_editmode()

	def toggle_checkbox(self, line, checkbox_type=None, recursive=False):
		'''Toggles the state of the checkbox at a specific line, if any

		@param line: the line number
		@param checkbox_type: the checkbox type that we want to toggle:
		one of C{CHECKED_BOX}, C{XCHECKED_BOX}.
		If C{checkbox_type} is given, it toggles between this type and
		unchecked. Otherwise it rotates through unchecked, checked
		and xchecked.
		@param recursive: When C{True} any child items in the list will
		also be upadted accordingly (see L{TextBufferList.set_bullet()}

		@returns: C{True} for success, C{False} if no checkbox was found.
		'''
		# For mouse click no checkbox type is given, so we cycle
		# For <F12> and <Shift><F12> checkbox_type is given so we toggle
		# between the two
		bullet = self.get_bullet(line)
		if bullet in CHECKBOXES:
			if checkbox_type:
				if bullet == checkbox_type:
					newbullet = UNCHECKED_BOX
				else:
					newbullet = checkbox_type
			else:
				i = list(CHECKBOXES).index(bullet) # use list() to be python 2.5 compatible
				next = (i + 1) % len(CHECKBOXES)
				newbullet = CHECKBOXES[next]
		else:
			return False

		if recursive:
			row, clist = TextBufferList.new_from_line(self, line)
			clist.set_bullet(row, newbullet)
		else:
			self.set_bullet(line, newbullet)

		return True

	def toggle_checkbox_for_cursor_or_selection(self, checkbox_type=None, recursive=False):
		'''Like L{toggle_checkbox()} but applies to current line or
		current selection. Intended for interactive use.

		@param checkbox_type: the checkbox type that we want to toggle
		@param recursive: When C{True} any child items in the list will
		also be upadted accordingly (see L{TextBufferList.set_bullet()}
		'''
		if self.get_has_selection():
			self.foreach_line_in_selection(self.toggle_checkbox, checkbox_type, recursive)
		else:
			line = self.get_insert_iter().get_line()
			return self.toggle_checkbox(line, checkbox_type, recursive)

	def iter_backward_word_start(self, iter):
		'''Like C{gtk.TextIter.backward_word_start()} but less intelligent.
		This method does not take into account the language or
		punctuation and just skips to either the last whitespace or
		the beginning of line.

		@param iter: a C{gtk.TextIter}, the position of this iter will
		be modified
		@returns: C{True} when successful
		'''
		if iter.starts_line():
			return False

		orig = iter.copy()
		while True:
			if iter.starts_line():
				break
			else:
				bound = iter.copy()
				bound.backward_char()
				char = bound.get_slice(iter)
				if char == PIXBUF_CHR or char.isspace():
					break # whitespace or pixbuf before start iter
				else:
					iter.backward_char()

		return iter.compare(orig) != 0

	def iter_forward_word_end(self, iter):
		'''Like C{gtk.TextIter.forward_word_end()} but less intelligent.
		This method does not take into account the language or
		punctuation and just skips to either the next whitespace or the
		end of the line.

		@param iter: a C{gtk.TextIter}, the position of this iter will
		be modified
		@returns: C{True} when successful
		'''
		if iter.ends_line():
			return False

		orig = iter.copy()
		while True:
			if iter.ends_line():
				break
			else:
				bound = iter.copy()
				bound.forward_char()
				char = bound.get_slice(iter)
				if char == PIXBUF_CHR or char.isspace():
					break # whitespace or pixbuf after iter
				else:
					iter.forward_char()

		return iter.compare(orig) != 0

	def get_iter_at_line(self, line):
		'''Like C{gtk.TextBuffer.get_iter_at_line()} but with additional
		safety check
		@param line: an integer line number counting from 0
		@returns: a gtk.TextIter
		@raises ValueError: when line is not within the buffer
		'''
		# Gtk TextBuffer returns iter of last line for lines past the
		# end of the buffer
		if line < 0:
			raise ValueError, 'Negative line number: %i' % line
		else:
			iter = gtk.TextBuffer.get_iter_at_line(self, line)
			if iter.get_line() != line:
				raise ValueError, 'Line number beyond the end of the buffer: %i' % line
			return iter

	def get_line_bounds(self, line):
		'''Get the TextIters at start and end of line

		@param line: the line number
		@returns: a 2-tuple of C{gtk.TextIter} for start and end of the
		line
		'''
		start = self.get_iter_at_line(line)
		end = start.copy()
		end.forward_line()
		return start, end

	def get_line_is_empty(self, line):
		'''Check for empty lins

		@param line: the line number
		@returns: C{True} if the line only contains whitespace
		'''
		start, end = self.get_line_bounds(line)
		return start.equal(end) or start.get_slice(end).isspace()

	def get_has_selection(self):
		'''Check if there is a selection

		Method available in C{gtk.TextBuffer} for gtk version >= 2.10
		reproduced here for backward compatibility.

		@returns: C{True} when there is a selection
		'''
		return bool(self.get_selection_bounds())

	def iter_in_selection(self, iter):
		'''Check if a specific TextIter is within the selection

		@param iter: a C{gtk.TextIter}
		@returns: C{True} if there is a selection and C{iter} is within
		the range of the selection
		'''
		bounds = self.get_selection_bounds()
		return bounds \
			and bounds[0].compare(iter) <= 0 \
			and bounds[1].compare(iter) >= 0
		# not using iter.in_range to be inclusive of bounds

	def unset_selection(self):
		'''Remove any selection in the buffer'''
		iter = self.get_iter_at_mark(self.get_insert())
		self.select_range(iter, iter)

	def copy_clipboard(self, clipboard, format='plain'):
		'''Copy current selection to a clipboard

		@param clipboard: a L{Clipboard} object
		@param format: a format name
		'''
		bounds = self.get_selection_bounds()
		if bounds:
			tree = self.get_parsetree(bounds)
			#~ print ">>>> SET", tree.tostring()
			clipboard.set_parsetree(self.notebook, self.page, tree, format)

	def cut_clipboard(self, clipboard, default_editable):
		'''Cut current selection to a clipboard

		First copies the selection to the clipboard and then deletes
		the selection in the buffer.

		@param clipboard: a L{Clipboard} object
		@param default_editable: default state of the L{TextView}
		'''
		if self.get_has_selection():
			self.copy_clipboard(clipboard)
			self.delete_selection(True, default_editable)

	def paste_clipboard(self, clipboard, iter, default_editable):
		'''Paste data from a clipboard into the buffer

		@param clipboard: a L{Clipboard} object
		@param iter: a C{gtk.TextIter} for the insert location
		@param default_editable: default state of the L{TextView}
		'''
		if not default_editable: return

		if iter is None:
			iter = self.get_iter_at_mark(self.get_insert())
		elif self.get_has_selection():
			# unset selection if explicit iter is given
			bound = self.get_selection_bound()
			insert = self.get_insert()
			self.move_mark(bound, self.get_iter_at_mark(insert))

		mark = self.get_mark('zim-paste-position')
		if mark:
			self.move_mark(mark, iter)
		else:
			self.create_mark('zim-paste-position', iter, left_gravity=False)

		#~ clipboard.debug_dump_contents()
		parsetree = clipboard.get_parsetree(self.notebook, self.page)
		if not parsetree:
			return

		#~ print '!! PASTE', parsetree.tostring()
		with self.user_action:
			if self.get_has_selection():
				start, end = self.get_selection_bounds()
				self.delete(start, end)

			mark = self.get_mark('zim-paste-position')
			if not mark:
				return # prevent crash - see lp:807830

			iter = self.get_iter_at_mark(mark)
			self.delete_mark(mark)

			self.place_cursor(iter)
			parsetree.resolve_images(self.notebook, self.page)
			self.insert_parsetree_at_cursor(parsetree, interactive=True)

# Need to register classes defining gobject signals
gobject.type_register(TextBuffer)


class TextBufferList(list):
	'''This class represents a bullet or checkbox list in a L{TextBuffer}.
	It is used to perform recursive actions on the list.

	While the L{TextBuffer} just treats list items as lines that start
	with a bullet, the TextBufferList maps to a number of lines that
	together form a list. It uses "row ids" to refer to specific
	items within this range.

	TextBufferList objects will become invalid after any modification
	to the buffer that changes the line count within the list. Using
	them after such modification will result in errors.
	'''

	# This class is a list of tuples, each tuple is a pair of
	# (linenumber, indentlevel, bullettype)

	LINE_COL = 0
	INDENT_COL = 1
	BULLET_COL = 2

	@classmethod
	def new_from_line(self, textbuffer, line):
		'''Constructor for a new TextBufferList mapping the list at a
		specific line in the buffer

		@param textbuffer: a L{TextBuffer} object
		@param line: a line number

		This line should be part of a list, the TextBufferList object
		that is returned maps the full list, so it possibly extends
		above and below C{line}.

		@returns: a 2-tuple of a row id and a the new TextBufferList
		object, or C{(None, None)} if C{line} is not part of a list.
		The row id points to C{line} in the list.
		'''
		if textbuffer.get_bullet(line) is None:
			return None, None

		# find start of list
		start = line
		for myline in range(start, -1, -1):
			if textbuffer.get_bullet(myline) is None:
				break # TODO skip lines with whitespace
			else:
				start = myline

		# find end of list
		end = line
		lastline = textbuffer.get_end_iter().get_line()
		for myline in range(end, lastline+1, 1):
			if textbuffer.get_bullet(myline) is None:
				break # TODO skip lines with whitespace
			else:
				end = myline

		list = TextBufferList(textbuffer, start, end)
		row = list.get_row_at_line(line)
		#~ print '!! LIST %i..%i ROW %i' % (start, end, row)
		#~ print '>>', list
		return row, list

	def __init__(self, textbuffer, firstline, lastline):
		'''Constructor

		@param textbuffer: a L{TextBuffer} object
		@param firstline: the line number for the first line of the list
		@param lastline: the line number for the last line of the list
		'''
		self.buffer = textbuffer
		self.firstline = firstline
		self.lastline = lastline
		for line in range(firstline, lastline+1):
			bullet = self.buffer.get_bullet(line)
			indent = self.buffer.get_indent(line)
			if bullet:
				self.append((line, indent, bullet))

	def get_row_at_line(self, line):
		'''Get the row in the list for a specific line

		@param line: the line number for a line in the L{TextBuffer}
		@returns: the row id for a row in the list or C{None} when
		the line was outside of the list
		'''
		for i in range(len(self)):
			if self[i][self.LINE_COL] == line:
				return i
		else:
			return None

	def can_indent(self, row):
		'''Check whether a specific item in the list can be indented

		List items can only be indented if they are on top of the list
		or when there is some node above them to serve as new parent node.
		This avoids indenting two levels below the parent.

		So e.g. in the case of::

		  * item a
		  * item b

		then "item b" can indent and become a child of "item a".
		However after indenting once::

		  * item a
		      * item b

		now "item b" can not be indented further because it is already
		one level below "item a".

		@param row: the row id
		@returns: C{True} when indenting is possible
		'''
		if row == 0:
			return True
		else:
			parents = self._parents(row)
			if row-1 in parents:
				return False # we are first child
			else:
				return True

	def can_unindent(self, row):
		'''Check if a specific item in the list has indenting which
		can be reduced

		@param row: the row id
		@returns: C{True} when the item has indenting
		'''
		return self[row][self.INDENT_COL] > 0

	def indent(self, row):
		'''Indent a list item and all it's children

		For example, when indenting "item b" in this list::

		  * item a
		  * item b
		      * item C

		it will result in::

		  * item a
		      * item b
		          * item C

		@param row: the row id
		@returns: C{True} if succesfull
		'''
		if not self.can_indent(row):
			return False
		with self.buffer.user_action:
			self._indent(row, 1)
		return True

	def unindent(self, row):
		'''Un-indent a list item and it's children

		@param row: the row id
		@returns: C{True} if succesfull
		'''
		if not self.can_unindent(row):
			return False
		with self.buffer.user_action:
			self._indent(row, -1)
		return True

	def _indent(self, row, step):
		line, level, bullet = self[row]
		self._indent_row(row, step)

		if row == 0:
			# Indent the whole list
			for i in range(1, len(self)):
				if self[i][self.INDENT_COL] >= level:
					# double check implicit assumtion that first item is at lowest level
					self._indent_row(i, step)
				else:
					break
		else:
			# Indent children
			for i in range(row+1, len(self)):
				if self[i][self.INDENT_COL] > level:
					self._indent_row(i, step)
				else:
					break

			# Renumber - *after* children have been updated as well
			# Do not restrict to number bullets - we might be moving
			# a normal bullet into a numbered sub list
			# TODO - pull logic of renumber_list_after_indent here and use just renumber_list
			self.buffer.renumber_list_after_indent(line, level)

	def _indent_row(self, row, step):
		#~ print "(UN)INDENT", row, step
		line, level, bullet = self[row]
		newlevel = level + step
		if self.buffer.set_indent(line, newlevel):
			self.buffer.update_editmode() # also updates indent tag
			self[row] = (line, newlevel, bullet)

	def set_bullet(self, row, bullet):
		'''Set the bullet type for a specific item and update parents
		and children accordingly

		Used to (un-)check the checkboxes and synchronize child
		nodes and parent nodes. When a box is checked, any open child
		nodes are checked. Also when this is the last checkbox on the
		given level to be checked, the parent box can be checked as
		well. When a box is un-checked, also the parent checkbox is
		un-checked. Both updating of children and parents is recursive.

		@param row: the row id
		@param bullet: the bullet type, which can be one of::
			BULLET
			CHECKED_BOX
			UNCHECKED_BOX
			XCHECKED_BOX
		'''
		assert bullet in BULLETS
		with self.buffer.user_action:
			self._change_bullet_type(row, bullet)
			if bullet == BULLET:
				pass
			elif bullet == UNCHECKED_BOX:
				self._checkbox_unchecked(row)
			else: # CHECKED_BOX or XCHECKED_BOX
				self._checkbox_checked(row, bullet)

	def _checkbox_unchecked(self, row):
		# When a row is unchecked, it's children are untouched but
		# all parents will be unchecked as well
		for parent in self._parents(row):
			if self[parent][self.BULLET_COL] not in CHECKBOXES:
				continue # ignore non-checkbox bullet

			self._change_bullet_type(parent, UNCHECKED_BOX)

	def _checkbox_checked(self, row, state):
		# If a row is checked, all un-checked children are updated as
		# well. For parent nodes we first check consistency of all
		# children before we check them.

		# First synchronize down
		level = self[row][self.INDENT_COL]
		for i in range(row+1, len(self)):
			if self[i][self.INDENT_COL] > level:
				if self[i][self.BULLET_COL] == UNCHECKED_BOX:
					self._change_bullet_type(i, state)
				else:
					# ignore non-checkbox bullet
					# ignore xchecked items etc.
					pass
			else:
				break

		# Then go up, checking direct children for each parent
		# if children are inconsistent, do not change the parent
		# and break off updating parents. Do overwrite parents that
		# are already checked with a different type.
		for parent in self._parents(row):
			if self[parent][self.BULLET_COL] not in CHECKBOXES:
				continue # ignore non-checkbox bullet

			consistent = True
			level = self[parent][self.INDENT_COL]
			for i in range(parent+1, len(self)):
				if self[i][self.INDENT_COL] <= level:
					break
				elif self[i][self.INDENT_COL] == level+1 \
				and self[i][self.BULLET_COL] in CHECKBOXES \
				and self[i][self.BULLET_COL] != state:
					consistent = False
					break

			if consistent:
				self._change_bullet_type(parent, state)
			else:
				break

	def _change_bullet_type(self, row, bullet):
		line, indent, _ = self[row]
		self.buffer.set_bullet(line, bullet)
		self[row] = (line, indent, bullet)

	def _parents(self, row):
		# Collect row ids of parent nodes
		parents = []
		level = self[row][self.INDENT_COL]
		for i in range(row, -1, -1):
			if self[i][self.INDENT_COL] < level:
				parents.append(i)
				level = self[i][self.INDENT_COL]
		return parents


FIND_CASE_SENSITIVE = 1 #: Constant to find case sensitive
FIND_WHOLE_WORD = 2 #: Constant to find whole words only
FIND_REGEX = 4 #: Constant to find based on regexes

class TextFinder(object):
	'''This class handles finding text in the L{TextBuffer}

	Typically you should get an instance of this class from the
	L{TextBuffer.finder} attribute.
	'''

	def __init__(self, textbuffer):
		'''constructor

		@param textbuffer: a L{TextBuffer} object
		'''
		self.buffer = textbuffer
		self._signals = ()
		self.regex = None
		self.string = None
		self.flags = 0
		self.highlight = False

		self.highlight_tag = self.buffer.create_tag(
			None, **self.buffer.tag_styles['find-highlight'] )
		self.match_tag = self.buffer.create_tag(
			None, **self.buffer.tag_styles['find-match'] )

	def get_state(self):
		'''Get the query and any options. Used to copy the current state
		of find, can be restored later using L{set_state()}.

		@returns: a 3-tuple of the search string, the option flags, and
		the highlight state
		'''
		return self.string, self.flags, self.highlight

	def set_state(self, string, flags, highlight):
		'''Set the query and any options. Can be used to restore the
		state of a find action without triggering a find immediatly.

		@param string: the text (or regex) to find
		@param flags: a combination of C{FIND_CASE_SENSITIVE},
		C{FIND_WHOLE_WORD} & C{FIND_REGEX}
		@param highlight: highlight state C{True} or C{False}
		'''
		if not string is None:
			self._parse_query(string, flags)
			self.set_highlight(highlight)

	def find(self, string, flags=0):
		'''Find and select the next occurrence of a given string

		@param string: the text (or regex) to find
		@param flags: options, a combination of:
			- C{FIND_CASE_SENSITIVE}: check case of matches
			- C{FIND_WHOLE_WORD}: only match whole words
			- C{FIND_REGEX}: input is a regular expression
		@returns: C{True} if a match was found
		'''
		self._parse_query(string, flags)
		#~ print '!! FIND "%s" (%s, %s)' % (self.regex.pattern, string, flags)

		if self.highlight:
			self._update_highlight()

		iter = self.buffer.get_insert_iter()
		return self._find_next(iter)

	def _parse_query(self, string, flags):
		assert isinstance(string, basestring)
		self.string = string
		self.flags = flags

		if not flags & FIND_REGEX:
			string = re.escape(string)

		if flags & FIND_WHOLE_WORD:
			string = '\\b' + string + '\\b'

		if flags & FIND_CASE_SENSITIVE:
			self.regex = re.compile(string, re.U)
		else:
			self.regex = re.compile(string, re.U | re.I)

	def find_next(self):
		'''Skip to the next match and select it

		@returns: C{True} if a match was found
		'''
		iter = self.buffer.get_insert_iter()
		iter.forward_char() # Skip current position
		return self._find_next(iter)

	def _find_next(self, iter):
		# Common functionality between find() and find_next()
		# Looking for a match starting at iter
		if self.regex is None:
			self.unset_match()
			return False

		line = iter.get_line()
		lastline = self.buffer.get_end_iter().get_line()
		for start, end, _ in self._check_range(line, lastline, 1):
			if start.compare(iter) == -1:
				continue
			else:
				self.set_match(start, end)
				return True

		for start, end, _ in self._check_range(0, line, 1):
			self.set_match(start, end)
			return True

		self.unset_match()
		return False

	def find_previous(self):
		'''Go back to the previous match and select it

		@returns: C{True} if a match was found
		'''
		if self.regex is None:
			self.unset_match()
			return False

		iter = self.buffer.get_insert_iter()
		line = iter.get_line()
		lastline = self.buffer.get_end_iter().get_line()
		for start, end, _ in self._check_range(line, 0, -1):
			if start.compare(iter) != -1:
				continue
			else:
				self.set_match(start, end)
				return True
		for start, end, _ in self._check_range(lastline, line, -1):
			self.set_match(start, end)
			return True

		self.unset_match()
		return False

	def set_match(self, start, end):
		self._remove_tag()

		self.buffer.apply_tag(self.match_tag, start, end)
		self.buffer.select_range(start, end)

		self._signals = tuple(
			self.buffer.connect(s, self._remove_tag)
				for s in ('mark-set', 'changed') )

	def unset_match(self):
		self._remove_tag()
		self.buffer.unset_selection()

	def _remove_tag(self, *a):
		if len(a) > 2 and isinstance(a[2], gtk.TextMark) \
		and a[2] is not self.buffer.get_insert():
			# mark-set signal, but not for cursor
			return

		for id in self._signals:
			self.buffer.disconnect(id)
		self._signals = ()
		self.buffer.remove_tag(self.match_tag, *self.buffer.get_bounds())

	def select_match(self):
		# Select last match
		bounds = self.match_bounds
		if not None in bounds:
			self.buffer.select_range(*bounds)

	def set_highlight(self, highlight):
		'''Toggle highlighting of matches in the L{TextBuffer}

		@param highlight: C{True} to enable highlighting, C{False} to
		disable
		'''
		self.highlight = highlight
		self._update_highlight()
		# TODO we could connect to buffer signals to update highlighting
		# when the buffer is modified.

	def _update_highlight(self):
		# Clear highlighting
		tag = self.highlight_tag
		start, end = self.buffer.get_bounds()
		self.buffer.remove_tag(tag, start, end)

		# Set highlighting
		if self.highlight:
			lastline = end.get_line()
			for start, end, _ in self._check_range(0, lastline, 1):
				self.buffer.apply_tag(tag, start, end)

	def _check_range(self, firstline, lastline, step):
		# Generator for matches in a line. Arguments are start and
		# end line numbers and a step size (1 or -1). If the step is
		# negative results are yielded in reversed order. Yields pair
		# of TextIter's for begin and end of the match as well as the
		# match object.
		assert self.regex
		for line in range(firstline, lastline+step, step):
			start = self.buffer.get_iter_at_line(line)
			if start.ends_line():
				continue

			end = start.copy()
			end.forward_to_line_end()
			text = start.get_slice(end)
			matches = self.regex.finditer(text)
			if step == -1:
				matches = list(matches)
				matches.reverse()
			for match in matches:
				startiter = self.buffer.get_iter_at_line_offset(
					line, match.start() )
				enditer = self.buffer.get_iter_at_line_offset(
					line, match.end() )
				yield startiter, enditer, match

	def replace(self, string):
		'''Replace current match

		@param string: the replacement string

		In case of a regex find and replace the string will be expanded
		with terms from the regex.

		@returns: C{True} is successful
		'''
		iter = self.buffer.get_insert_iter()
		if not self._find_next(iter):
			return False

		iter = self.buffer.get_insert_iter()
		line = iter.get_line()
		for start, end, match in self._check_range(line, line, 1):
			if start.equal(iter):
				if self.flags & FIND_REGEX:
					string = match.expand(string)

				offset = start.get_offset()

				with self.buffer.user_action:
					self.buffer.select_range(start, end) # ensure editmode logic is used
					self.buffer.delete(start, end)
					self.buffer.insert_at_cursor(string)

				start = self.buffer.get_iter_at_offset(offset)
				end = self.buffer.get_iter_at_offset(offset+len(string))
				self.buffer.select_range(start, end)

				return True
		else:
			return False

		self._update_highlight()

	def replace_all(self, string):
		'''Replace all matched

		Like L{replace()} but replaces all matches in the buffer

		@param string: the replacement string
		@returns: C{True} is successful
		'''
		# Avoid looping when replace value matches query

		matches = []
		orig = string
		lastline = self.buffer.get_end_iter().get_line()
		for start, end, match in self._check_range(0, lastline, 1):
			if self.flags & FIND_REGEX:
				string = match.expand(orig)
			matches.append((start.get_offset(), end.get_offset(), string))

		matches.reverse() # work our way back top keep offsets valid

		with self.buffer.user_action:
			with self.buffer.tmp_cursor():
				for start, end, string in matches:
					start = self.buffer.get_iter_at_offset(start)
					end = self.buffer.get_iter_at_offset(end)
					if start.get_child_anchor() is not None:
						self._replace_in_widget(start, self.regex, string, True)
					else:
						self.buffer.select_range(start, end) # ensure editmode logic is used
						self.buffer.delete(start, end)
						self.buffer.insert(start, string)

		self._update_highlight()


CURSOR_TEXT = gtk.gdk.Cursor(gtk.gdk.XTERM) #: the C{gtk.gdk.Cursor} for normal text
CURSOR_LINK = gtk.gdk.Cursor(gtk.gdk.HAND2) #: the C{gtk.gdk.Cursor} for links
CURSOR_WIDGET = gtk.gdk.Cursor(gtk.gdk.LEFT_PTR) #: the C{gtk.gdk.Cursor} for widgets and objects

class TextView(gtk.TextView):
	'''Widget to display a L{TextBuffer} with page content. Implements
	zim specific behavior like additional key bindings, on-mouse-over
	signals for links, and the custom popup menu.

	@ivar preferences: dict with preferences

	@signal: C{link-clicked (link)}: Emitted when the user clicks a link
	@signal: C{link-enter (link)}: Emitted when the mouse pointer enters a link
	@signal: C{link-leave (link)}: Emitted when the mouse pointer leaves a link
	@signal: C{end-of-word (start, end, word, char, editmode)}:
	Emitted when the user typed a character like space that ends a word

	  - C{start}: a C{gtk.TextIter} for the start of the word
	  - C{end}: a C{gtk.TextIter} for the end of the word
	  - C{word}: the word as string
	  - C{char}: the character that caused the signal (a space, tab, etc.)
	  - C{editmode}: a list of constants for the formatting being in effect,
	    e.g. C{VERBATIM}

	Plugins that want to add auto-formatting logic can connect to this
	signal. If the handler matches the word it should stop the signal
	with C{stop_emission()} to prevent other hooks from formatting the
	same word.

	@signal: C{end-of-line (end)}: Emitted when the user typed a newline
	'''

	# define signals we want to use - (closure type, return type and arg types)
	__gsignals__ = {
		# New signals
		'link-clicked': (gobject.SIGNAL_RUN_LAST, None, (object,)),
		'link-enter': (gobject.SIGNAL_RUN_LAST, None, (object,)),
		'link-leave': (gobject.SIGNAL_RUN_LAST, None, (object,)),
		'end-of-word': (gobject.SIGNAL_RUN_LAST, None, (object, object, object, object, object)),
		'end-of-line': (gobject.SIGNAL_RUN_LAST, None, (object,)),

		# Override clipboard interaction
		'copy-clipboard': 'override',
		'cut-clipboard': 'override',
		'paste-clipboard': 'override',

		# And some events we want to connect to
		'motion-notify-event': 'override',
		'visibility-notify-event': 'override',
		'button-press-event': 'override',
		'button-release-event': 'override',
		'key-press-event': 'override',
	}

	def __init__(self, preferences):
		'''Constructor

		@param preferences: dict with preferences

		@todo: make sure code sets proper defaults for preferences
		& document preferences used
		'''
		gtk.TextView.__init__(self, TextBuffer(None, None))
		self.set_name('zim-pageview')
		self.set_size_request(24, 24)
		self._cursor = CURSOR_TEXT
		self._cursor_link = None
		self._object_widgets = WeakSet()
		self.set_left_margin(10)
		self.set_right_margin(5)
		self.set_wrap_mode(gtk.WRAP_WORD)
		self.preferences = preferences
		actions = gtk.gdk.ACTION_COPY | gtk.gdk.ACTION_MOVE | gtk.gdk.ACTION_LINK
		self.drag_dest_set(0, PARSETREE_ACCEPT_TARGETS, actions)
			# Flags is 0 because gtktextview does everything itself

		self._object_size_request = (-1, -1)
		self.connect_after('size-allocate', self.__class__.on_size_allocate)

	def set_buffer(self, buffer):
		buffer.connect('insert-object', self.on_insert_object)
		gtk.TextView.set_buffer(self, buffer)

	def on_insert_object(self, buffer, obj, anchor):
		# Connect widget for this view to object
		widget = obj.get_widget()
		assert isinstance(widget, CustomObjectWidget)

		def on_release_cursor(widget, position, anchor):
			myiter = buffer.get_iter_at_child_anchor(anchor)
			if position == POSITION_END:
				myiter.forward_char()
			buffer.place_cursor(myiter)
			self.grab_focus()

		widget.connect('release-cursor', on_release_cursor, anchor)

		for signal in ('link-clicked', 'link-enter', 'link-leave'):
			widget.connect(signal, lambda o, *a: self.emit(signal, *a))

		widget.on_textview_size_changed(self, *self._object_size_request)

		self.add_child_at_anchor(widget, anchor)
		self._object_widgets.add(widget)
		widget.show_all()

	def on_size_allocate(self, allocation):
		# Update size request for widgets
		request = self._get_object_size_request()
		if request != self._object_size_request:
			for widget in self._object_widgets:
				widget.on_textview_size_changed(self, *request)
			self._object_size_request = request

	def _get_object_size_request(self):
		# TODO - take into account indent level per widget anchor...
		text_window = self.get_window(gtk.TEXT_WINDOW_TEXT)
		if text_window:
			width, height = text_window.get_geometry()[2:4]
			hmargin = self.get_left_margin() + self.get_right_margin() + 5
				# the +5 is arbitrary, but without it we show a scrollbar anyway ..
			return width - hmargin, -1
		else:
			return 500, -1 # arbitrary default

	def do_copy_clipboard(self, format=None):
		# Overriden to force usage of our Textbuffer.copy_clipboard
		# over gtk.TextBuffer.copy_clipboard
		format = format or self.preferences['copy_format']
		format = zim.formats.canonical_name(format)
		self.get_buffer().copy_clipboard(Clipboard, format)

	def do_cut_clipboard(self):
		# Overriden to force usage of our Textbuffer.cut_clipboard
		# over gtk.TextBuffer.cut_clipboard
		self.get_buffer().cut_clipboard(Clipboard, self.get_editable())
		self.scroll_mark_onscreen(self.get_buffer().get_insert())

	def do_paste_clipboard(self):
		# Overriden to force usage of our Textbuffer.paste_clipboard
		# over gtk.TextBuffer.paste_clipboard
		self.get_buffer().paste_clipboard(Clipboard, None, self.get_editable())
		self.scroll_mark_onscreen(self.get_buffer().get_insert())

	#~ def do_drag_motion(self, context, *a):
		#~ # Method that echos drag data types - only enable for debugging
		#~ print context.targets

	def do_drag_data_received(self, dragcontext, x, y, selectiondata, info, timestamp):
		# Handle drag and drop compatibility for all copy-past data types
		if not self.get_editable():
			dragcontext.finish(False, False, timestamp) # NOK
			return

		logger.debug('Drag data received of type "%s"', selectiondata.target)
		buffer = self.get_buffer()
		tree = parsetree_from_selectiondata(selectiondata, buffer.notebook, buffer.page)
		if tree is None:
			logger.warn('Could not drop data type "%s"', selectiondata.target)
			dragcontext.finish(False, False, timestamp) # NOK
			return

		x, y = self.window_to_buffer_coords(gtk.TEXT_WINDOW_WIDGET, x, y)
		iter = self.get_iter_at_location(x, y)
		buffer.insert_parsetree(iter, tree, interactive=True)
		dragcontext.finish(True, False, timestamp) # OK

	def do_motion_notify_event(self, event):
		# Update the cursor type when the mouse moves
		cont = gtk.TextView.do_motion_notify_event(self, event)
		x, y = event.get_coords()
		x, y = int(x), int(y) # avoid some strange DeprecationWarning
		coords = self.window_to_buffer_coords(gtk.TEXT_WINDOW_WIDGET, x, y)
		self.update_cursor(coords)
		return cont # continue emit ?

	def do_visibility_notify_event(self, event):
		# Update the cursor type when the window visibility changed
		self.update_cursor()
		return False # continue emit

	def do_move_cursor(self, step_size, count, extend_selection):
		# Overloaded signal handler for cursor movements which will
		# move cursor into any object that accept a cursor focus

		if step_size in (gtk.MOVEMENT_LOGICAL_POSITIONS, gtk.MOVEMENT_VISUAL_POSITIONS) \
		and count in (1, -1) and not extend_selection:
			# logic below only supports 1 char forward or 1 char backward movements

			buffer = self.get_buffer()
			iter = buffer.get_iter_at_mark(buffer.get_insert())
			if count == -1:
				iter.backward_char()
				position = POSITION_END # enter end of object
			else:
				position = POSITION_BEGIN

			anchor = iter.get_child_anchor()
			if iter.get_child_anchor():
				widgets = anchor.get_widgets()
				assert len(widgets) == 1, 'TODO: support multiple views of same buffer'
				widget = widgets[0]
				if widget.has_cursor():
					widget.grab_cursor(position)
					return None

		return gtk.TextView.do_move_cursor(self, step_size, count, extend_selection)

	def do_button_press_event(self, event):
		# Handle middle click for pasting and right click for context menu
		# Needed to override these because implementation details of
		# gtktextview.c do not use proper ignals for these actions.
		#
		# Note that clicking links is in button-release to avoid
		# conflict with making selections
		buffer = self.get_buffer()

		if event.type == gtk.gdk.BUTTON_PRESS:
			iter, coords = self._get_pointer_location()
			if event.button == 2 and not buffer.get_has_selection():
				buffer.paste_clipboard(SelectionClipboard, iter, self.get_editable())
				return False
			elif event.button == 3:
				self._set_popup_menu_mark(iter)

		return gtk.TextView.do_button_press_event(self, event)

	def do_button_release_event(self, event):
		# Handle clicking a link or checkbox
		cont = gtk.TextView.do_button_release_event(self, event)
		if not self.get_buffer().get_has_selection():
			if self.get_editable():
				if event.button == 1:
					if self.preferences['cycle_checkbox_type']:
						# Cycle through all states - more useful for
						# single click input devices
						self.click_link() or self.click_checkbox()
					else:
						self.click_link() or self.click_checkbox(CHECKED_BOX)
				elif event.button == 3:
					self.click_checkbox(XCHECKED_BOX)
			elif event.button == 1:
				# no changing checkboxes for read-only content
				self.click_link()

		return cont # continue emit ?

	def do_popup_menu(self):
		# Handler that gets called when user activates the popup-menu
		# by a keybinding (Shift-F10 or "menu" key).
		# Due to implementation details in gtktextview.c this method is
		# not called when a popup is triggered by a mouse click.
		buffer = self.get_buffer()
		iter = buffer.get_iter_at_mark(buffer.get_insert())
		self._set_popup_menu_mark(iter)
		return gtk.TextView.do_popup_menu(self)

	def get_popup(self):
		'''Get the popup menu - intended for testing'''
		buffer = self.get_buffer()
		iter = buffer.get_iter_at_mark(buffer.get_insert())
		self._set_popup_menu_mark(iter)
		menu = gtk.Menu()
		self.emit('populate-popup', menu)
		return menu

	def _set_popup_menu_mark(self, iter):
		buffer = self.get_buffer()
		mark = buffer.get_mark('zim-popup-menu')
		if mark:
			buffer.move_mark(mark, iter)
		else:
			mark = buffer.create_mark('zim-popup-menu', iter, True)

	def do_key_press_event(self, event):
		# This method defines extra key bindings. It also triggers
		# end-of-word and end-of-line signals.
		#
		# Calls in read-only mode or selection mode are dispatched to two
		# methods below.

		handled = False
		buffer = self.get_buffer()
		#~ print 'KEY %s (%i)' % (gtk.gdk.keyval_name(event.keyval), event.keyval)
		#~ print 'STATE %s' % event.state

		if not self.get_editable():
			# Dispatch read-only mode
			if self._do_key_press_event_readonly(event):
				return True
			else:
				return gtk.TextView.do_key_press_event(self, event)
		elif buffer.get_has_selection():
			# Dispatch selection mode
			if self._do_key_press_event_selection(event):
				return True
			else:
				return gtk.TextView.do_key_press_event(self, event)

		elif (event.keyval in KEYVALS_HOME
		and not event.state & gtk.gdk.CONTROL_MASK):
			# Smart Home key - can be combined with shift state
			insert = buffer.get_iter_at_mark(buffer.get_insert())
			home, ourhome = self.get_visual_home_positions(insert)
			if insert.equal(ourhome): iter = home
			else: iter = ourhome
			if event.state & gtk.gdk.SHIFT_MASK:
				buffer.move_mark_by_name('insert', iter)
			else:
				buffer.place_cursor(iter)
			handled = True
		elif event.keyval in KEYVALS_TAB and not (event.state & KEYSTATES):
			# Tab at start of line indents
			iter = buffer.get_insert_iter()
			home, ourhome = self.get_visual_home_positions(iter)
			if home.starts_line() and iter.compare(ourhome) < 1 \
			and not filter(_is_pre_tag, iter.get_tags()):
				row, list = TextBufferList.new_from_line(buffer, iter.get_line())
				if list and self.preferences['recursive_indentlist']:
					list.indent(row)
				else:
					buffer.indent(iter.get_line(), interactive=True)
				handled = True
		elif (event.keyval in KEYVALS_LEFT_TAB
			and not (event.state & KEYSTATES & ~gtk.gdk.SHIFT_MASK)
		) or (event.keyval in KEYVALS_BACKSPACE
			and self.preferences['unindent_on_backspace']
			and not (event.state & KEYSTATES)
		):
			# Backspace or Ctrl-Tab unindents line
			# note that Shift-Tab give Left_Tab + Shift mask, so allow shift
			iter = buffer.get_iter_at_mark(buffer.get_insert())
			home, ourhome = self.get_visual_home_positions(iter)
			if home.starts_line() and iter.compare(ourhome) < 1 \
			and not filter(_is_pre_tag, iter.get_tags()):
				bullet = buffer.get_bullet_at_iter(home)
				indent = buffer.get_indent(home.get_line())
				if event.keyval in KEYVALS_BACKSPACE \
				and bullet and indent == 0 and not iter.equal(home):
					# Delete bullet at start of line (if iter not before bullet)
					buffer.delete(home, ourhome)
					handled = True
				elif indent == 0 or indent is None:
					# Nothing to unindent
					pass
				elif bullet:
					# Unindent list maybe recursive
					row, list = TextBufferList.new_from_line(buffer, iter.get_line())
					if list and self.preferences['recursive_indentlist']:
						handled = list.unindent(row)
					else:
						handled = buffer.unindent(iter.get_line(), interactive=True)
				else:
					# Unindent normal text
					handled = buffer.unindent(iter.get_line(), interactive=True)

			if event.keyval in KEYVALS_LEFT_TAB:
				handled = True # Prevent <Shift><Tab> to insert a Tab if unindent fails

		elif event.keyval in KEYVALS_ENTER:
			# Enter can trigger links
			iter = buffer.get_iter_at_mark(buffer.get_insert())
			tag = buffer.get_link_tag(iter)
			if tag and not iter.begins_tag(tag):
				# get_link_tag() is left gravitating, we additionally
				# exclude the position in front of the link.
				# As a result you can not "Enter" a 1 character link,
				# this is by design.
				if (self.preferences['follow_on_enter']
				or event.state & gtk.gdk.MOD1_MASK): # MOD1 == Alt
					self.click_link_at_iter(iter)
				# else do not insert newline, just ignore
				handled = True

		if handled:
			return True # end of event chain
		elif not gtk.TextView.do_key_press_event(self, event):
			# Parent class also has no handler for this key
			return False

		elif (event.keyval in KEYVALS_END_OF_WORD
		or event.keyval in KEYVALS_ENTER):
			# Trigger end-of-line and/or end-of-word signals if char was
			# really inserted by parent class.
			#
			# We do it this way because in some cases e.g. a space is not
			# inserted but is used to select an option in an input mode e.g.
			# to select between various Chinese characters. See lp:460438
			insert = buffer.get_iter_at_mark(buffer.get_insert())
			mark = buffer.create_mark(None, insert, left_gravity=False)
			iter = insert.copy()
			iter.backward_char()

			if event.keyval in KEYVALS_ENTER:
				char = '\n'
			elif event.keyval in KEYVALS_TAB:
				char = '\t'
			else:
				char = unichr(gtk.gdk.keyval_to_unicode(event.keyval))

			if iter.get_text(insert) != char:
				return True

			with buffer.user_action:
				buffer.emit('undo-save-cursor', insert)
				start = iter.copy()
				if buffer.iter_backward_word_start(start):
					word = start.get_text(iter)
					editmode = [t.zim_tag
						for t in buffer._editmode_tags
						if hasattr(t, 'zim_tag')
					]
					self.emit('end-of-word', start, iter, word, char, editmode)

				if event.keyval in KEYVALS_ENTER:
					# iter may be invalid by now because of end-of-word
					iter = buffer.get_iter_at_mark(mark)
					iter.backward_char()
					self.emit('end-of-line', iter)

			buffer.place_cursor(buffer.get_iter_at_mark(mark))
			self.scroll_mark_onscreen(mark)
			buffer.delete_mark(mark)

		return True

	def _do_key_press_event_readonly(self, event):
		# Key bindings in read-only mode:
		#   Space scrolls one page
		#   Shift-Space scrolls one page up
		handled = True
		if event.keyval in KEYVALS_SPACE:
			if event.state & gtk.gdk.SHIFT_MASK: i = -1
			else: i = 1
			self.emit('move-cursor', gtk.MOVEMENT_PAGES, i, False)
		else:
			handled = False
		return handled

	def _do_key_press_event_selection(self, event):
		# Key bindings when there is an active selections:
		#   Tab indents whole selection
		#   Shift-Tab and optionally Backspace unindent whole selection
		#   * Turns whole selection in bullet list, or toggle back
		#   > Quotes whole selection with '>'
		handled = True
		buffer = self.get_buffer()

		def delete_char(line):
			# Deletes the character at the iterator position
			iter = buffer.get_iter_at_line(line)
			next = iter.copy()
			if next.forward_char():
				buffer.delete(iter, next)

		def decrement_indent(start, end):
			# Check if inside verbatim block AND entire selection without tag toggle
			if selection_in_pre_block(start, end):
				# Handle indent in pre differently
				missing_tabs = []
				check_tab = lambda l: (buffer.get_iter_at_line(l).get_char() == '\t') or missing_tabs.append(1)
				buffer.foreach_line_in_selection(check_tab)
				if len(missing_tabs) == 0:
					return buffer.foreach_line_in_selection(delete_char)
				else:
					return False
			elif multi_line_indent(start, end):
				level = []
				buffer.foreach_line_in_selection(
					lambda l: level.append(buffer.get_indent(l)) )
				if level and min(level) > 0:
					# All lines have some indent
					return buffer.foreach_line_in_selection(buffer.unindent)
				else:
					return False
			else:
				return False

		def selection_in_pre_block(start, end):
			# Checks if there are any tag changes within the selection
			if filter(_is_pre_tag, start.get_tags()):
				toggle = start.copy()
				toggle.forward_to_tag_toggle(None)
				return toggle.compare(end) < 0
			else:
				return False

		def multi_line_indent(start, end):
			# Check if:
			# a) one line selected from start till end or
			# b) multiple lines selected and selection starts at line start
			home, ourhome = self.get_visual_home_positions(start)
			if not (home.starts_line() and start.compare(ourhome) < 1):
				return False
			else:
				return end.ends_line() \
				or end.get_line() > start.get_line()

		start, end = buffer.get_selection_bounds()
		with buffer.user_action:
			if event.keyval in KEYVALS_TAB:
				if selection_in_pre_block(start, end):
					# Handle indent in pre differently
					prepend_tab = lambda l: buffer.insert(buffer.get_iter_at_line(l), '\t')
					buffer.foreach_line_in_selection(prepend_tab)
				elif multi_line_indent(start, end):
					buffer.foreach_line_in_selection(buffer.indent)
				else:
					handled = False
			elif event.keyval in KEYVALS_LEFT_TAB:
				decrement_indent(start, end)
					# do not set handled = False when decrement failed -
					# LEFT_TAB should not do anything else
			elif event.keyval in KEYVALS_BACKSPACE \
			and self.preferences['unindent_on_backspace']:
				handled = decrement_indent(start, end)
			elif event.keyval in KEYVALS_ASTERISK + (KEYVAL_POUND,):
				def toggle_bullet(line, newbullet):
					bullet = buffer.get_bullet(line)
					if not bullet and not buffer.get_line_is_empty(line):
						buffer.set_bullet(line, newbullet)
					elif bullet == newbullet: # FIXME broken for numbered list
						buffer.set_bullet(line, None)
				if event.keyval == KEYVAL_POUND:
					buffer.foreach_line_in_selection(toggle_bullet, NUMBER_BULLET)
				else:
					buffer.foreach_line_in_selection(toggle_bullet, BULLET)
			elif event.keyval in KEYVALS_GT \
			and multi_line_indent(start, end):
				def email_quote(line):
					iter = buffer.get_iter_at_line(line)
					bound = iter.copy()
					bound.forward_char()
					if iter.get_text(bound) == '>':
						buffer.insert(iter, '>')
					else:
						buffer.insert(iter, '> ')
				buffer.foreach_line_in_selection(email_quote)
			else:
				handled = False

		return handled

	def _get_pointer_location(self):
		'''Get an iter and coordinates for the mouse pointer

		@returns: a 2-tuple of a C{gtk.TextIter} and a C{(x, y)}
		tupple with coordinates for the mouse pointer.
		'''
		x, y = self.get_pointer()
		x, y = self.window_to_buffer_coords(gtk.TEXT_WINDOW_WIDGET, x, y)
		return self.get_iter_at_location(x, y), (x, y)

	def _get_pixbuf_at_pointer(self, iter, coords):
		'''Returns the pixbuf that is under the mouse or C{None}. The
		parameters should be the TextIter and the (x, y) coordinates
		from L{_get_pointer_location()}. This method handles the special
		case where the pointer it on an iter next to the image but the
		mouse is visible above the image.
		'''
		pixbuf = iter.get_pixbuf()
		if not pixbuf:
			# right side of pixbuf will map to next iter
			iter = iter.copy()
			iter.backward_char()
			pixbuf = iter.get_pixbuf()

		if pixbuf and hasattr(pixbuf, 'zim_type'):
			# If we have a pixbuf double check the cursor is really
			# over the image and not actually on the next cursor position
			area = self.get_iter_location(iter)
			if (coords[0] >= area.x and coords[0] <= area.x + area.width
				and coords[1] >= area.y and coords[1] <= area.y + area.height):
				return pixbuf
			else:
				return None
		else:
			return None

	def update_cursor(self, coords=None):
		'''Update the mouse cursor type

		E.g. set a "hand" cursor when hovering over a link.

		@param coords: a tuple with C{(x, y)} position in buffer coords.
		Only give this argument if coords are known from an event,
		otherwise the current cursor position is used.

		@emits: link-enter
		@emits: link-leave
		'''
		if coords is None:
			iter, coords = self._get_pointer_location()
		else:
			iter = self.get_iter_at_location(*coords)

		link = None
		pixbuf = self._get_pixbuf_at_pointer(iter, coords)
		if pixbuf:
			if pixbuf.zim_type == 'icon' and pixbuf.zim_attrib['stock'] in (
				STOCK_CHECKED_BOX, STOCK_UNCHECKED_BOX, STOCK_XCHECKED_BOX):
				cursor = CURSOR_WIDGET
			elif 'href' in pixbuf.zim_attrib:
				link = {'href': pixbuf.zim_attrib['href']}
				cursor = CURSOR_LINK
			else:
				cursor = CURSOR_TEXT
		else:
			link = self.get_buffer().get_link_data(iter)
			if link:
				cursor = CURSOR_LINK
			else:
				cursor = CURSOR_TEXT

		if cursor != self._cursor:
			window = self.get_window(gtk.TEXT_WINDOW_TEXT)
			window.set_cursor(cursor)

		# Check if we need to emit any events for hovering
		if self._cursor == CURSOR_LINK: # was over link before
			if cursor == CURSOR_LINK: # still over link
				if link != self._cursor_link:
					# but other link
					self.emit('link-leave', self._cursor_link)
					self.emit('link-enter', link)
			else:
				self.emit('link-leave', self._cursor_link)
		elif cursor == CURSOR_LINK: # was not over link, but is now
			self.emit('link-enter', link)

		self._cursor = cursor
		self._cursor_link = link

	def click_link(self):
		'''Activate the link under the mouse pointer, if any

		@emits: link-clicked
		@returns: C{True} when there was indeed a link
		'''
		iter, coords = self._get_pointer_location()
		pixbuf = self._get_pixbuf_at_pointer(iter, coords)
		if pixbuf and pixbuf.zim_attrib.get('href'):
			self.emit('link-clicked', {'href': pixbuf.zim_attrib['href']})
			return True
		else:
			return self.click_link_at_iter(iter)

	def click_link_at_iter(self, iter):
		'''Activate the link at C{iter}, if any

		Like L{click_link()} but activates a link at a specific text
		iter location

		@emits: link-clicked
		@param iter: a C{gtk.TextIter}
		@returns: C{True} when there was indeed a link
		'''
		link = self.get_buffer().get_link_data(iter)
		if link:
			self.emit('link-clicked', link)
			return True
		else:
			return False

	def click_checkbox(self, checkbox_type=None):
		'''Toggle the checkbox under the mouse pointer, if any

		@param checkbox_type: the checkbox type to toggle between, see
		L{TextBuffer.toggle_checkbox()} for details.
		@returns: C{True} for success, C{False} if no checkbox was found.
		'''
		iter, coords = self._get_pointer_location()
		if iter.get_line_offset() < 2:
			# Only position 0 or 1 can map to a checkbox
			buffer = self.get_buffer()
			recurs = self.preferences['recursive_checklist']
			return buffer.toggle_checkbox(iter.get_line(), checkbox_type, recurs)
		else:
			return False

	def get_visual_home_positions(self, iter):
		'''Get the TextIters for the visuale start of the line

		@param iter: a C{gtk.TextIter}
		@returns: a 2-tuple with two C{gtk.TextIter}

		The first iter is the start of the visual line - which can be
		the start of the line as the buffer sees it (which is also called
		the paragraph start in the view) or the iter at the place where
		the line is wrapped. The second iter is the start of the line
		after skipping any bullets and whitespace. For a wrapped line
		the second iter will be the same as the first.
		'''
		home = iter.copy()
		if not self.starts_display_line(home):
			self.backward_display_line_start(home)

		if home.starts_line():
			ourhome = home.copy()
			self.get_buffer().iter_forward_past_bullet(ourhome)
			bound = ourhome.copy()
			bound.forward_char()
			while ourhome.get_text(bound) in (' ', '\t'):
				if ourhome.forward_char():
					bound.forward_char()
				else:
					break
			return home, ourhome
		else:
			# only start visual line, not start of real line
			return home, home.copy()

	def do_end_of_word(self, start, end, word, char, editmode):
		# Default handler with built-in auto-formatting options
		buffer = self.get_buffer()
		handled = True
		#~ print 'WORD >>%s<< CHAR >>%s<<' % (word, char)

		if filter(_is_not_indent_tag, buffer.iter_get_zim_tags(start)) \
		or filter(_is_not_indent_tag, buffer.iter_get_zim_tags(end)):
			# DO not auto-format if any zim tags are applied except for indent
			return

		def apply_tag(match):
			#~ print "TAG >>%s<<" % word
			start = end.copy()
			if not start.backward_chars(len(match)):
				return False
			if buffer.range_has_tags(_is_not_indent_tag, start, end):
				return False
			tag = buffer._create_tag_tag(match)
			buffer.apply_tag(tag, start, end)
			return True

		def apply_link(match):
			#~ print "LINK >>%s<<" % word
			start = end.copy()
			if not start.backward_chars(len(match)):
				return False
			if buffer.range_has_tags(_is_not_indent_tag, start, end):
				return False
			tag = buffer._create_link_tag(match, match)
			buffer.apply_tag(tag, start, end)
			return True

		if (char == ' ' or char == '\t') and start.starts_line() \
		and (word in autoformat_bullets or is_numbered_bullet_re.match(word)):
			# format bullet and checkboxes
			line = start.get_line()
			end.forward_char() # also overwrite the space triggering the action
			buffer.delete(start, end)
			bullet = autoformat_bullets.get(word) or word
			buffer.set_bullet(line, bullet)
		elif tag_re.match(word):
			apply_tag(tag_re[0])
		elif url_re.match(word):
			apply_link(url_re[0])
		elif page_re.match(word):
			# Do not link "10:20h", "10:20PM" etc. so check two letters before first ":"
			w = word.strip(':').split(':')
			if w and twoletter_re.search(w[0]):
				apply_link(page_re[0])
			else:
				handled = False
		elif interwiki_re.match(word):
			apply_link(interwiki_re[0])
		elif self.preferences['autolink_files'] and file_re.match(word):
			apply_link(file_re[0])
		elif self.preferences['autolink_camelcase'] and camelcase(word):
			apply_link(word)
		elif self.preferences['auto_reformat']:
			handled = False
			linestart = buffer.get_iter_at_line(end.get_line())
			partial_line = linestart.get_slice(end)
			for style,re in markup_re.items():
				if not re.search(partial_line) == None:
					matchstart = linestart.copy()
					matchstart.forward_chars(re.start())
					matchend = linestart.copy()
					matchend.forward_chars(re.end())
					if filter(_is_not_indent_tag,buffer.iter_get_zim_tags(matchstart)) \
					or filter(_is_not_indent_tag,buffer.iter_get_zim_tags(matchend)):
						continue
					buffer.delete(matchstart,matchend)
					buffer.insert_with_tags_by_name(matchstart,re[2],style)
					handled_here = True
					break
		else:
			handled = False

		if handled:
			self.stop_emission('end-of-word')

	def do_end_of_line(self, end):
		# Default handler, takes care of cutting of formatting on the
		# line end, set indenting and bullet items on the new line etc.
		buffer = self.get_buffer()

		if end.starts_line():
			return # empty line
		start = buffer.get_iter_at_line(end.get_line())
		line = start.get_text(end)
		#~ print 'LINE >>%s<<' % line

		if heading_re.match(line):
			level = len(heading_re[1])-1
			heading = heading_re[2]
			mark = buffer.create_mark(None, end)
			buffer.delete(start, end)
			buffer.insert_with_tags_by_name(
				buffer.get_iter_at_mark(mark), heading, 'style-h'+str(level))
			buffer.delete_mark(mark)
		elif IS_LINE(line):
			with buffer.user_action:
				buffer.delete(start, end)
				obj = ObjectManager.get_object('line', None, None)
				buffer.insert_object_at_cursor(obj)
				buffer.insert_at_cursor('\n')
		elif not buffer.get_bullet_at_iter(start) is None:
			# we are part of bullet list
			# FIXME should logic be handled by TextBufferList ?
			ourhome = start.copy()
			buffer.iter_forward_past_bullet(ourhome)
			newlinestart = end.copy()
			newlinestart.forward_line()
			if ourhome.equal(end) and newlinestart.ends_line():
				# line with bullet but no text - break list if no text on next line
				line, newline = start.get_line(), newlinestart.get_line()
				buffer.delete(start, end)
				buffer.set_indent(line, None)
				buffer.set_indent(newline, None)
			else:
				# determine indent
				newline = newlinestart.get_line()
				indent = buffer.get_indent(start.get_line())
				nextlinestart = newlinestart.copy()
				if nextlinestart.forward_line() \
				and buffer.get_bullet_at_iter(nextlinestart):
					nextindent = buffer.get_indent(nextlinestart.get_line())
					if nextindent >= indent:
						# we are at the head of a sublist
						indent = nextindent

				# add bullet on new line
				bullet = buffer.get_bullet_at_iter(start)
				if bullet in (CHECKED_BOX, XCHECKED_BOX):
					bullet = UNCHECKED_BOX
				elif is_numbered_bullet_re.match(bullet):
					bullet = increase_list_bullet(bullet)
				buffer.set_bullet(newline, bullet)

				# apply indent
				buffer.set_indent(newline, indent)

			buffer.update_editmode() # also updates indent tag


# Need to register classes defining gobject signals
gobject.type_register(TextView)


class UndoActionGroup(list):
	'''Group of actions that should un-done or re-done in a single step

	Inherits from C{list}, so can be treates as a list of actions.
	See L{UndoStackManager} for more details on undo actions.

	@ivar can_merge: C{True} when this group can be merged with another
	group
	@ivar cursor: the position to restore the cursor afre un-/re-doning
	'''

	__slots__ = ('can_merge', 'cursor')

	def __init__(self):
		self.can_merge = False
		self.cursor = None

	def reversed(self):
		'''Returns a new UndoActionGroup with the reverse actions of
		this group.
		'''
		group = UndoActionGroup()
		group.cursor = self.cursor
		for action in self:
			# constants are defined such that negating them reverses the action
			action = (-action[0],) + action[1:]
			group.insert(0, action)
		return group


class UndoStackManager:
	'''Undo stack implementation for L{TextBuffer}. It records any
	changes to the buffer and allows undoing and redoing edits.

	The stack undostack will be folded when you undo a few steps and
	then start editing again. This means that even the 'undo' action
	is recorded in the undo stakc and can always be undone itself;
	so no data is discarded.

	Say you start with a certain buffer state "A", then make two edits
	("B" and "C") and then undo the last one, so you get back in state
	"B"::

	  State A --> State B --> State C
	                      <--
	                      undo

	when you now make a new edit ("D"), state "C" is not discarded, instead
	it is "folded" as follows::

	  State A --> State B --> State C --> State B --> State D

	so you can still go back to state "C" using Undo.

	Undo actions
	============

	Each action is recorded as a 4-tuple of:
	  - C{action_type}: one of C{ACTION_INSERT}, C{ACTION_DELETE},
	    C{ACTION_APPLY_TAG}, C{ACTION_REMOVE_TAG}
	  - C{start_iter}: a C{gtk.TextIter}
	  - C{end_iter}: a C{gtk.TextIter}
	  - C{data}: either a (raw) L{ParseTree} or a C{gtk.TextTag}

	These actions are low level operations, so they are

	Actions are collected as L{UndoActionGroup}s. When the user selects
	Undo or Redo we actually undo or redo a whole UndoActionGroup as a
	single step. E.g. inserting a link will consist of inserting the
	text and than applying the TextTag with the link data. These are
	technically two separate modifications of the TextBuffer, however
	when selecting Undo both are undone at once because they are
	combined in a single group.

	Typically when recording modifications the action groups are
	delimited by the begin-user-action and end-user-action signals of
	the L{TextBuffer}. (This is why we use the L{TextBuffer.user_action}
	attribute context manager in the TextBuffer code.)

	Also we try to group single-character inserts and deletes into words.
	This makes the stack more compact and makes the undo action more
	meaningful.
	'''

	# Each interactive action (e.g. every single key stroke) is wrapped
	# in a set of begin-user-action and end-user-action signals. We use
	# these signals to group actions. This implies that any sequence on
	# non-interactive actions will also end up in a single group. An
	# interactively created group consisting of a single character insert
	# or single character delete is a candidate for merging.

	MAX_UNDO = 100 #: Constant for the max number of undo steps to be remembered

	# Constants for action types - negating an action gives it opposite.
	ACTION_INSERT = 1 #: action type for inserting text
	ACTION_DELETE = -1 #: action type for deleting text
	ACTION_APPLY_TAG = 2 #: action type for applying a C{gtk.TextTag}
	ACTION_REMOVE_TAG = -2 #: action type for removing a C{gtk.TextTag}

	def __init__(self, textbuffer):
		'''Constructor

		@param textbuffer: a C{gtk.TextBuffer}
		'''
		self.buffer = textbuffer
		self.stack = [] # stack of actions & action groups
		self.group = UndoActionGroup() # current group of actions
		self.interactive = False # interactive edit or not
		self.insert_pending = False # whether we need to call flush insert or not
		self.undo_count = 0 # number of undo steps that were done
		self.block_count = 0 # number of times block() was called

		self.recording_handlers = [] # handlers to be blocked when not recording
		for signal, handler in (
			('undo-save-cursor', self.do_save_cursor),
			('insert-text', self.do_insert_text),
			#~ ('inserted-tree', self.do_insert_tree), # TODO
			('insert-pixbuf', self.do_insert_pixbuf),
			('insert-child-anchor', self.do_insert_pixbuf),
			('delete-range', self.do_delete_range),
			('begin-user-action', self.do_begin_user_action),
			('end-user-action', self.do_end_user_action),
		):
			self.recording_handlers.append(
				self.buffer.connect(signal, handler) )

		for signal, handler in (
			('end-user-action', self.do_end_user_action),
		):
			self.recording_handlers.append(
				self.buffer.connect_after(signal, handler) )

		for signal, action in (
			('apply-tag', self.ACTION_APPLY_TAG),
			('remove-tag', self.ACTION_REMOVE_TAG),
		):
			self.recording_handlers.append(
				self.buffer.connect(signal, self.do_change_tag, action) )

		#~ self.buffer.connect_object('begin-insert-tree',
			#~ self.__class__.block, self)
		#~ self.buffer.connect_object('end-insert-tree',
			#~ self.__class__.unblock, self)

		self.buffer.connect_object('clear',
			self.__class__.clear, self)

		#~ self.buffer.connect_object('edit-textstyle-changed',
			#~ self.__class__._flush_if_typing, self)
		#~ self.buffer.connect_object('set-mark',
			#~ self.__class__._flush_if_typing, self)

	def block(self):
		'''Stop listening to events from the L{TextBuffer} until
		the next call to L{unblock()}. Any change in between will not
		be undo-able (and mess up the undo stack) unless it is recorded
		explicitly.

		The number of calls C{block()} and C{unblock()} is counted, so
		they can be called recursively.
		'''
		if self.block_count == 0:
			for id in self.recording_handlers:
				self.buffer.handler_block(id)
		self.block_count += 1

	def unblock(self):
		'''Start listening to events from the L{TextBuffer} again'''
		if self.block_count > 1:
			self.block_count -= 1
		else:
			for id in self.recording_handlers:
				self.buffer.handler_unblock(id)
			self.block_count = 0

	def clear(self):
		'''Clear the undo stack'''
		self.stack = []
		self.group = UndoActionGroup()
		self.interactive = False
		self.insert_pending = False
		self.undo_count = 0
		self.block_count = 0
		self.block()

	def do_save_cursor(self, buffer, iter):
		# Store the cursor position
		self.group.cursor = iter.get_offset()

	def do_begin_user_action(self, buffer):
		# Start a group of actions that will be undone as a single action
		if self.undo_count > 0:
			self.flush_redo_stack()

		if self.group:
			self.stack.append(self.group)
			self.group = UndoActionGroup()
			while len(self.stack) > self.MAX_UNDO:
				self.stack.pop(0)

		self.interactive = True

	def do_end_user_action(self, buffer):
		# End a group of actions that will be undone as a single action
		if self.group:
			self.stack.append(self.group)
			self.group = UndoActionGroup()
			while len(self.stack) > self.MAX_UNDO:
				self.stack.pop(0)

		self.interactive = False

	#~ def do_inserted_tree(self, buffer, start, end, parsetree):
		#~ if self.undo_count > 0: self._flush_redo_stack()

		#~ start, end = start.get_offset(), end.get_offset()
		#~ self.group.append((self.ACTION_INSERT, start, end, tree))

	def do_insert_text(self, buffer, iter, text, length):
		# Handle insert text event
		# Do not use length argument, it gives length in bytes, not characters
		text = text.decode('utf-8')
		length = len(text)
		if self.undo_count > 0: self.flush_redo_stack()

		start = iter.get_offset()
		end = start + length
		#~ print 'INSERT at %i: "%s" (%i)' % (start, text, length)

		if length == 1 and not text.isspace() \
		and self.interactive and not self.group:
			# we can merge
			if self.stack and self.stack[-1].can_merge:
				previous = self.stack[-1][-1]
				if previous[0] == self.ACTION_INSERT \
				and previous[2] == start \
				and previous[3] is None:
					# so can previous group - let's merge
					self.group = self.stack.pop()
					self.group[-1] = (self.ACTION_INSERT, previous[1], end, None)
					return
			# we didn't merge - set flag for next
			self.group.can_merge = True

		self.group.append((self.ACTION_INSERT, start, end, None))
		self.insert_pending = True

	def do_insert_pixbuf(self, buffer, iter, pixbuf):
		# Handle insert pixbuf event
		if self.undo_count > 0: self.flush_redo_stack()
		elif self.insert_pending: self.flush_insert()

		start = iter.get_offset()
		end = start + 1
		#~ print 'INSERT PIXBUF at %i' % start
		self.group.append((self.ACTION_INSERT, start, end, None))
		self.group.can_merge = False
		self.insert_pending = True

	def flush_insert(self):
		'''Flush all pending actions and store them on the stack

		The reason for this method is that because of the possibility of
		merging actions we do not immediatly request the parse tree for
		each single character insert. Instead we first group inserts
		based on cursor positions and then request the parse tree for
		the group at once. This method proceses all such delayed
		requests.
		'''
		def _flush_group(group):
			for i in reversed(range(len(group))):
				action, start, end, tree = group[i]
				if action == self.ACTION_INSERT and tree is None:
					bounds = (self.buffer.get_iter_at_offset(start),
								self.buffer.get_iter_at_offset(end))
					tree = self.buffer.get_parsetree(bounds, raw=True)
					#~ print 'FLUSH %i to %i\n\t%s' % (start, end, tree.tostring())
					group[i] = (self.ACTION_INSERT, start, end, tree)
				else:
					return False
			return True

		if _flush_group(self.group):
			for i in reversed(range(len(self.stack))):
				if not _flush_group(self.stack[i]):
					break

		self.insert_pending = False

	def do_delete_range(self, buffer, start, end):
		# Handle deleting text
		if self.undo_count > 0: self.flush_redo_stack()
		elif self.insert_pending: self.flush_insert()

		bounds = (start, end)
		tree = self.buffer.get_parsetree(bounds, raw=True)
		start, end = start.get_offset(), end.get_offset()
		#~ print 'DELETE RANGE from %i to %i\n\t%s' % (start, end, tree.tostring())
		self.group.append((self.ACTION_DELETE, start, end, tree))
		self.group.can_merge = False

	def do_change_tag(self, buffer, tag, start, end, action):
		assert action in (self.ACTION_APPLY_TAG, self.ACTION_REMOVE_TAG)
		if not hasattr(tag, 'zim_type'):
			return

		start, end = start.get_offset(), end.get_offset()
		if self.group \
		and self.group[-1][0] == self.ACTION_INSERT \
		and self.group[-1][1] <= start \
		and self.group[-1][2] >= end \
		and self.group[-1][3] is None:
			pass # for text that is not yet flushed tags will be in the tree
		else:
			if self.undo_count > 0: self.flush_redo_stack()
			elif self.insert_pending: self.flush_insert()

			#~ print 'TAG CHANGED', start, end, tag
			self.group.append((action, start, end, tag))
			self.group.can_merge = False

	def undo(self):
		'''Undo one user action'''
		if self.group:
			self.stack.append(self.group)
			self.group = UndoActionGroup()
		if self.insert_pending: self.flush_insert()

		#~ import pprint
		#~ pprint.pprint( self.stack )

		l = len(self.stack)
		if self.undo_count == l:
			return False
		else:
			self.undo_count += 1
			i = l - self.undo_count
			self._replay(self.stack[i].reversed())
			return True

	def flush_redo_stack(self):
		'''Fold the "redo" part of the stack, called before new actions
		are appended after some step was undone.
		'''
		i = len(self.stack) - self.undo_count
		fold = UndoActionGroup()
		for group in reversed(self.stack[i:]):
			fold.extend(group.reversed())
		self.stack.append(fold)
		self.undo_count = 0

	def redo(self):
		'''Redo one user action'''
		if self.undo_count == 0:
			return False
		else:
			assert not self.group, 'BUG: undo count should have been zero'
			i = len(self.stack) - self.undo_count
			self._replay(self.stack[i])
			self.undo_count -= 1
			return True

	def _replay(self, actiongroup):
		self.block()

		#~ print '='*80
		for action, start, end, data in actiongroup:
			iter = self.buffer.get_iter_at_offset(start)
			bound = self.buffer.get_iter_at_offset(end)

			if action == self.ACTION_INSERT:
				#~ print 'INSERTING', data.tostring()
				self.buffer.place_cursor(iter)
				self.buffer.insert_parsetree_at_cursor(data)
			elif action == self.ACTION_DELETE:
				#~ print 'DELETING', data.tostring()
				self.buffer.place_cursor(iter)
				tree = self.buffer.get_parsetree((iter, bound), raw=True)
				#~ print 'REAL', tree.tostring()
				with self.buffer.user_action:
					self.buffer.delete(iter, bound)
					self.buffer._check_renumber = []
						# Flush renumber check - HACK to avoid messing up the stack
				if tree.tostring() != data.tostring():
					logger.warn('Mismatch in undo stack\n%s\n%s\n', tree.tostring(), data.tostring())
			elif action == self.ACTION_APPLY_TAG:
				#~ print 'APPLYING', data
				self.buffer.apply_tag(data, iter, bound)
				self.buffer.place_cursor(bound)
			elif action == self.ACTION_REMOVE_TAG:
				#~ print 'REMOVING', data
				self.buffer.remove_tag(data, iter, bound)
				self.buffer.place_cursor(bound)
			else:
				assert False, 'BUG: unknown action type'

		if not actiongroup.cursor is None:
			iter = self.buffer.get_iter_at_offset(actiongroup.cursor)
			self.buffer.place_cursor(iter)

		self.unblock()


class PageView(gtk.VBox):
	'''Widget to display a single page, consists of a L{TextView} and
	a L{FindBar}. Also adds menu items and in general integrates
	the TextView with the rest of the application.

	@ivar text_style: a L{ConfigSectionsDict} with style properties. Although this
	is a class attribute loading the data from the config file is
	delayed till the first object is constructed

	@ivar ui: the main L{GtkInterface} object
	@ivar page: L{Page} object for the current page displayed in the widget
	@ivar readonly: C{True} when the widget is read-only, see
	L{set_readonly()} for details
	@ivar secondary: hint that the PageView is running in a secondairy
	window (instead of the main window)
	@ivar undostack: the L{UndoStackManager} object for
	@ivar image_generator_plugins: dict with plugins mapped by type,
	this used to find the correct dialog to handle e.g. embedded
	equations and diagrams. Each plugin in this dict should have at
	least a method C{edit_object(buffer, iter, image_data)} and a method
	C{do_populate_popup(menu, buffer, iter, image_data)}.
	@ivar view: the L{TextView} child object
	@ivar find_bar: the L{FindBar} child widget
	@ivar preferences: a L{ConfigDict} with preferences

	@signal: C{modified-changed ()}: emitted when the page is edited
	@signal: C{textstyle-changed (style)}:
	Emitted when textstyle at the cursor changes

	@todo: document preferences supported by PageView
	@todo: document extra keybindings implemented in this widget
	@todo: document style properties supported by this widget

	@todo: refactor such that the PageView doesn't need to know whether
	it is in a secondairy window or not
	'''

	# define signals we want to use - (closure type, return type and arg types)
	__gsignals__ = {
		'modified-changed': (gobject.SIGNAL_RUN_LAST, None, ()),
		'textstyle-changed': (gobject.SIGNAL_RUN_LAST, None, (object,)),

	}

	def __init__(self, ui, secondary=False):
		'''Constructor

		@param ui: the L{GtkInterface} object
		@param secondary: C{True} if this widget is part of a secondary
		widget
		'''
		gtk.VBox.__init__(self)
		self.ui = ui

		self._buffer_signals = ()
		self.page = None
		self.readonly = True
		self._widget_readonly = False
		self.secondary = secondary
		if self.secondary:
			self._widget_readonly = True
		self.undostack = None
		self.image_generator_plugins = {}
		self._current_toggle_action = None
		self._showing_template = False

		self.preferences = self.ui.preferences['PageView']
		if not self.secondary:
			# HACK avoid registering a second time
			self.ui.register_preferences('PageView', ui_preferences)

		self.view = TextView(preferences=self.preferences)
		self.swindow = ScrolledWindow(self.view)
		self.add(self.swindow)

		self.view.connect_object('link-clicked', PageView.do_link_clicked, self)
		self.view.connect_object('populate-popup', PageView.do_populate_popup, self)

		## Create search box
		self.find_bar = FindBar(textview=self.view)
		self.pack_end(self.find_bar, False)
		self.find_bar.hide()

		## setup GUI actions
		if self.secondary:
			# HACK - divert actions from uimanager
			self.actiongroup = gtk.ActionGroup('SecondaryPageView')

		group = get_gtk_actiongroup(self)
		group.add_actions(MENU_ACTIONS, self)

		# setup hooks for new file submenu
		action = self.actiongroup.get_action('insert_new_file_menu')
		action.zim_readonly = False
		action.connect('activate', self._update_new_file_submenu)

		# format actions need some custom hooks
		actiongroup = self.actiongroup
		actiongroup.add_actions(
			gtk_accelerator_preparse_list(ui_format_actions))
		actiongroup.add_toggle_actions(
			gtk_accelerator_preparse_list(ui_format_toggle_actions))

		for name in [a[0] for a in ui_format_actions]:
			action = actiongroup.get_action(name)
			action.zim_readonly = False
			#~ action.connect('activate', lambda o, *a: logger.warn(o.get_name()))
			action.connect('activate', self.do_toggle_format_action)

		for name in [a[0] for a in ui_format_toggle_actions]:
			action = actiongroup.get_action(name)
			action.zim_readonly = False
			#~ action.connect('activate', lambda o, *a: logger.warn(o.get_name()))
			action.connect('activate', self.do_toggle_format_action)

		self.preferences.connect('changed', self.on_preferences_changed)
		self.on_preferences_changed()

		self.text_style = self.ui.config.get_config_dict('<profile>/style.conf')
		self.text_style.connect('changed', lambda o: self.on_text_style_changed())
		self.on_text_style_changed()

		self.ui.connect_object('readonly-changed', PageView.set_readonly, self)

		# Connect to notebook
		assert self.ui.notebook, 'BUG: need notebook at initialization'

		def assert_not_modified(page, *a):
			if page == self.page \
			and self.view.get_buffer().get_modified():
				raise AssertionError, 'BUG: page changed while buffer changed as well'
				# not using assert here because it could be optimized away

		for s in ('stored-page', 'deleted-page', 'moved-page'):
			self.ui.notebook.connect(s, assert_not_modified)

	def grab_focus(self):
		self.view.grab_focus()

	def on_preferences_changed(self, *a):
		self.view.set_cursor_visible(
			self.preferences['read_only_cursor'] or not self.readonly)

	def on_text_style_changed(self, *a):
		'''(Re-)intializes properties for TextView, TextBuffer and
		TextTags based on the properties in the style config.
		'''

		# TODO: reload buffer on style changed to make change visible
		#       now it is only visible on next page load

		self.text_style['TextView'].define(bullet_icon_size=GtkConstant('ICON_SIZE_MENU'))

		self.text_style['TextView'].setdefault('indent', TextBuffer.pixels_indent)
		self.text_style['TextView'].setdefault('tabs', None, int)
			# Don't set a default for 'tabs' as not to break pages that
			# were created before this setting was introduced.
		self.text_style['TextView'].setdefault('linespacing', 3)
		self.text_style['TextView'].setdefault('font', None, basestring)
		self.text_style['TextView'].setdefault('justify', None, basestring)
		#~ print self.text_style['TextView']

		# Set properties for TextVIew
		if self.text_style['TextView']['tabs']:
			tabarray = pango.TabArray(1, True) # Initial size, position in pixels
			tabarray.set_tab(0, pango.TAB_LEFT, self.text_style['TextView']['tabs'])
				# We just set the size for one tab, apparently this gets
				# copied automaticlly when a new tab is created by the textbuffer
			self.view.set_tabs(tabarray)

		if self.text_style['TextView']['linespacing']:
			self.view.set_pixels_below_lines(self.text_style['TextView']['linespacing'])

		if self.text_style['TextView']['font']:
			font = pango.FontDescription(self.text_style['TextView']['font'])
			self.view.modify_font(font)
		else:
			self.view.modify_font(None)

		if self.text_style['TextView']['justify']:
			try:
				const = self.text_style['TextView']['justify']
				assert hasattr(gtk, const), 'No such constant: gtk.%s' % const
				self.view.set_justification(getattr(gtk, const))
			except:
				logger.exception('Exception while setting justification:')

		# Set properties for TextBuffer
		TextBuffer.pixels_indent = self.text_style['TextView']['indent']
		TextBuffer.bullet_icon_size = self.text_style['TextView']['bullet_icon_size']

		# Load TextTags
		testbuffer = gtk.TextBuffer()
		for key in [k for k in self.text_style.keys() if k.startswith('Tag ')]:
			section = self.text_style[key]
			defs = [(k, TextBuffer.tag_attributes[k])
				for k in section._input if k in TextBuffer.tag_attributes]
			section.define(defs)
			tag = key[4:]

			try:
				if not tag in TextBuffer.tag_styles:
					raise AssertionError, 'No such tag: %s' % tag

				attrib = dict(i for i in section.items() if i[1] is not None)
				if 'linespacing' in attrib:
					attrib['pixels-below-lines'] = attrib.pop('linespacing')

				#~ print 'TAG', tag, attrib
				testtag = testbuffer.create_tag('style-'+tag, **attrib)
				if not testtag:
					raise AssertionError, 'Could not create tag: %s' % tag
			except:
				logger.exception('Exception while parsing tag: %s:', tag)
			else:
				TextBuffer.tag_styles[tag].update(attrib)

	def _connect_focus_event(self):
		# Connect to parent window here in a HACK to ensure
		# we do not hijack keybindings like ^C and ^V while we are not
		# focus (e.g. paste in find bar) Put it here to ensure
		# mainwindow is initialized.
		def set_actiongroup_sensitive(window, widget):
			#~ print '!! FOCUS SET:', widget
			sensitive = widget is self.view
			self._set_menuitems_sensitive(sensitive)

		window = self.get_toplevel()
		if window and window != self:
			window.connect('set-focus', set_actiongroup_sensitive)

	def set_page(self, page, cursor=None):
		'''Set the current page to be displayed in the pageview

		When the page does not yet exist a template is loaded for a
		new page which is obtained from
		L{Notebook.get_template()<zim.notebook.Notebook.get_template>}.

		Exceptions while loading the page are handled gracefully with
		an error dialog and will result in the widget to be read-only
		and insensitive until the next page is loaded.

		@param page: a L{Page} object
		@keyword cursor: optional cursor position (integer)

		When the cursor is set to C{-1} the cursor will be placed at
		the end of the buffer.

		If cursor is C{None} the cursor is set at the start of the page
		for existing pages or to the end of the template when the page
		does not yet exist.
		'''
		# unhook from previous page
		if self.page:
			self.page.set_ui_object(None)
		else:
			# first run - bootstrap HACK
			self._connect_focus_event()

		# for some reason keeping a copy of the previous buffer
		# prevents a number of segfaults ...
		# we do clear the old buffer to save some memory
		if self.undostack:
			self.undostack.block()
			self.undostack = None

		self._prev_buffer = self.view.get_buffer()
		finderstate = self._prev_buffer.finder.get_state()

		for child in self.view.get_children():
			if isinstance(child, CustomObjectWidget):
				self.view.remove(child)
				if hasattr(child, "_zim_objmanager"):
					del child._zim_objmanager

		for id in self._buffer_signals:
			self._prev_buffer.disconnect(id)
		self._buffer_signals = ()
		self._prev_buffer.clear()

		# now create the new buffer
		try:
			self.page = page
			buffer = TextBuffer(self.ui.notebook, self.page)
			self.view.set_buffer(buffer)
			tree = page.get_parsetree()

			if tree is None:
				# TODO check read-only
				template = True
				tree = self.ui.notebook.get_template(page)
				if cursor is None:
					cursor = -1
			else:
				template = False
				if cursor is None:
					cursor = 0

			self.set_parsetree(tree, template)
			if not self.secondary:
				page.set_ui_object(self) # only after successful set tree in buffer
		except Exception, error:
			# Maybe corrupted parse tree - prevent page to be edited or saved back
			self.page.readonly = True
			self.set_readonly()
			self.set_sensitive(False)
			ErrorDialog(self.ui, error).run()
		else:
			# Finish hooking up the new page
			self.set_cursor_pos(cursor)

			self._buffer_signals = (
				buffer.connect('textstyle-changed', lambda o, *a: self.emit('textstyle-changed', *a)),
				buffer.connect('modified-changed', lambda o: self.on_modified_changed(o) ),
				buffer.connect_after('mark-set', self.do_mark_set),
			)

			buffer.finder.set_state(*finderstate) # maintain state

			self.undostack = UndoStackManager(buffer)
			self.set_readonly() # initialize menu state
			self.set_sensitive(True)

	def get_page(self):
		'''Get the current page
		@returns: the current L{Page} object
		'''
		return self.page

	def on_modified_changed(self, buffer):
		# one-way traffic, set page modified after modifying the buffer
		# but do not set page.moified False again when buffer goes
		# back to un-modified. Reason is that we use the buffer modified
		# state to track if we already requested the parse tree (see
		# get_parsetree()) while page modified is used to track need
		# for saving and is reset after save was done
		self._showing_template = False
		if buffer.get_modified() and not self.page.modified:
			if self.readonly:
				logger.warn('Buffer edited while read-only - potential bug')
			else:
				self.page.modified = True
				self.emit('modified-changed')

	def clear(self):
		'''Clear the buffer'''
		# Called e.g. by "discard changes" maybe due to an exception in
		# buffer.get_parse_tree() - so just drop everything...
		buffer = self.view.get_buffer()
		buffer.clear()
		buffer.set_modified(False)
		self._showing_template = False

	def get_parsetree(self):
		'''Get the L{ParseTree} for the content in the widget

		Note that calling
		L{Page.get_parsetree()<zim.notebook.Page.get_parsetree()>}
		for the current page will call also call this method by proxy.

		@returns: a L{ParseTree} object
		'''
		if self._showing_template:
			return None
		else:
			buffer = self.view.get_buffer()
			if not hasattr(self, '_parsetree') or buffer.get_modified():
				self._parsetree = buffer.get_parsetree()
				buffer.set_modified(False)
			#~ print self._parsetree.tostring()
			return self._parsetree

	def set_parsetree(self, tree, istemplate=False):
		'''Set the L{ParseTree} for the content in the widget

		Be aware that this will set new content in the current page
		and modify the page.

		Note that calling
		L{Page.set_parsetree()<zim.notebook.Page.set_parsetree()>}
		for the current page will call also call this method by proxy.

		@param tree: a L{ParseTree} object
		@param istemplate: C{True} when the tree is a page template
		instead of the page content
		'''
		buffer = self.view.get_buffer()
		assert not buffer.get_modified(), 'BUG: changing parsetree while buffer was changed as well'
		tree.resolve_images(self.ui.notebook, self.page)
		buffer.set_parsetree(tree)
		self._parsetree = tree
		self._showing_template = istemplate

	def set_readonly(self, readonly=None):
		'''Set the widget read-only or not

		Sets the read-only state but also update menu items etc. to
		reflect the new state.

		@param readonly: C{True} or C{False} to set the read-only state,
		C{None} to check read-only state of the current page.

		Effective read-only state seen in the C{self.readonly} attribute
		is in fact C{True} (so read-only) when either the widget itself
		OR the current page is read-only. So setting read-only to
		C{False} here may not immediatly change C{self.readonly} if
		a read-only page is loaded.
		'''
		if not readonly is None:
			self._widget_readonly = readonly

		if self._widget_readonly:
			self.readonly = True
		elif self.page:
			self.readonly = self.page.readonly or self.ui.readonly
		else:
			self.readonly = self.ui.readonly

		self.view.set_editable(not self.readonly)
		self.view.set_cursor_visible(
			self.preferences['read_only_cursor'] or not self.readonly)

		self._set_menuitems_sensitive(True)

	def _set_menuitems_sensitive(self, sensitive):
		'''Batch update global menu sensitivity while respecting
		sensitivities set due to cursor position, readonly state etc.
		'''
		if sensitive:
			# partly overrule logic in ui.set_readonly()
			for action in self.actiongroup.list_actions():
				action.set_sensitive(
					action.zim_readonly or not self.readonly)

			# update state for menu items for checkboxes and links
			buffer = self.view.get_buffer()
			iter = buffer.get_insert_iter()
			mark = buffer.get_insert()
			self.do_mark_set(buffer, iter, mark)
		else:
			for action in self.actiongroup.list_actions():
				action.set_sensitive(False)

	def set_cursor_pos(self, pos):
		'''Set the cursor position in the buffer and scroll the TextView
		to show it

		@param pos: the cursor position as an integer offset from the
		start of the buffer

		As a special case when the cursor position is C{-1} the cursor
		is set at the end of the buffer.
		'''
		buffer = self.view.get_buffer()
		if pos < 0:
			start, end = buffer.get_bounds()
			iter = end
		else:
			iter = buffer.get_iter_at_offset(pos)

		buffer.place_cursor(iter)
		self.scroll_cursor_on_screen()

	def get_cursor_pos(self):
		'''Get the cursor position in the buffer

		@returns: the cursor position as an integer offset from the
		start of the buffer
		'''
		buffer = self.view.get_buffer()
		iter = buffer.get_iter_at_mark(buffer.get_insert())
		return iter.get_offset()

	def scroll_cursor_on_screen(self):
		buffer = self.view.get_buffer()
		self.view.scroll_to_mark(buffer.get_insert(), SCROLL_TO_MARK_MARGIN)

	def set_scroll_pos(self, pos):
		pass # FIXME set scroll position

	def get_scroll_pos(self):
		pass # FIXME get scroll position

	def get_selection(self, format=None):
		'''Convenience method to get the text of the current selection.

		@param format: format to use for the formatting of the returned
		text (e.g. 'wiki' or 'html'). If the format is C{None} only the
		text will be returned without any formatting.

		@returns: text selection or C{None}
		'''
		buffer = self.view.get_buffer()
		bounds = buffer.get_selection_bounds()
		if bounds:
			if format:
				tree = buffer.get_parsetree(bounds)
				dumper = get_format(format).Dumper()
				lines = dumper.dump(tree)
				return ''.join(lines)
			else:
				return bounds[0].get_text(bounds[1])
		else:
			return None

	def get_word(self, format=None):
		'''Convenience method to get the word that is under the cursor

		@param format: format to use for the formatting of the returned
		text (e.g. 'wiki' or 'html'). If the format is C{None} only the
		text will be returned without any formatting.

		@returns: current word or C{None}
		'''
		buffer = self.view.get_buffer()
		buffer.select_word()
		return self.get_selection(format)

	def register_image_generator_plugin(self, plugin, type):
		'''Register a plugin for C{self.image_generator_plugins}

		Intended for "image generator" plugins to register themselves

		@param plugin: the plugin object
		@param type: the object type handled by this plugin, e.g. "equation"
		'''
		assert not type in self.image_generator_plugins, \
			'Already have plugin for image type "%s"' % type
		self.image_generator_plugins[type] = plugin
		logger.debug('Registered plugin %s for image type "%s"', plugin, type)

	def unregister_image_generator_plugin(self, plugin):
		'''Remove a plugin from C{self.image_generator_plugins}

		@param plugin: the plugin object
		'''
		for type, obj in self.image_generator_plugins.items():
			if obj == plugin:
				self.image_generator_plugins.pop(type)
				logger.debug('Removed plugin %s for image type "%s"', plugin, type)

	def do_mark_set(self, buffer, iter, mark):
		# Update menu items relative to cursor position
		if self.readonly or mark.get_name() != 'insert':
			return

		# Set sensitivity of various menu options
		line = iter.get_line()
		bullet = buffer.get_bullet(line)
		if bullet and bullet in CHECKBOXES:
			self.actiongroup.get_action('toggle_checkbox').set_sensitive(True)
			self.actiongroup.get_action('xtoggle_checkbox').set_sensitive(True)
		else:
			self.actiongroup.get_action('toggle_checkbox').set_sensitive(False)
			self.actiongroup.get_action('xtoggle_checkbox').set_sensitive(False)

		if buffer.get_link_tag(iter):
			self.actiongroup.get_action('remove_link').set_sensitive(True)
			self.actiongroup.get_action('edit_object').set_sensitive(True)
		elif buffer.get_image_data(iter):
			self.actiongroup.get_action('remove_link').set_sensitive(False)
			self.actiongroup.get_action('edit_object').set_sensitive(True)
		else:
			self.actiongroup.get_action('edit_object').set_sensitive(False)
			self.actiongroup.get_action('remove_link').set_sensitive(False)

	def do_textstyle_changed(self, style):
		# Update menu items for current style
		#~ print '>>> SET STYLE', style

		# set toolbar toggles
		if style:
			style_toggle = 'toggle_format_'+style
		else:
			style_toggle = None

		# Here we explicitly never change the toggle that initiated
		# the change (_current_toggle_action). Somehow touching this
		# toggle action will cause a new 'activate' signal to be fired,
		# *after* we go out of this function and thus after the unblock.
		# If we are lucky this second signal just undoes our current
		# action. If we are unlucky, it puts us in an infinite loop...
		# Not sure of the root cause, probably due to gtk+ internals.
		# There is no proper way to block it, so we need to avoid
		# calling it in the first place.
		for name in [a[0] for a in ui_format_toggle_actions]:
			action = self.actiongroup.get_action(name)
			if name == self._current_toggle_action:
				continue
			else:
				action.handler_block_by_func(self.do_toggle_format_action)
				action.set_active(name == style_toggle)
				action.handler_unblock_by_func(self.do_toggle_format_action)

		#~ print '<<<'

	def do_link_clicked(self, link, new_window=False):
		assert isinstance(link, dict)
		href = link['href']
		href = normalize_file_uris(href)
			# can translate file:// -> smb:// so do before link_type()
			# FIXME implement function in notebook to resolve any link
			#       type and take care of this stuff ?
		type = link_type(href)
		logger.debug('Link clicked: %s: %s' % (type, link['href']))

		try:
			if type == 'interwiki':
				oldhref = href
				href = interwiki_link(href)
				if href:
					# could be file, url, or notebook
					type = link_type(href)
				else:
					if '?' in oldhref:
						oldhref, p = oldhref.split('?', 1)
					raise Error(_('No such wiki defined: %s') % oldhref)
					# T: error when unknown interwiki link is clicked

			if type == 'page':
				path = self.ui.notebook.resolve_path(href, source=self.page)
				if new_window:
					self.ui.open_new_window(path)
				else:
					self.ui.open_page(path)
			elif type == 'file':
				path = self.ui.notebook.resolve_file(href, self.page)
				self.ui.open_file(path)
			elif type == 'notebook':
				self.ui.open_notebook(href)
			else:
				if type == 'mailto' \
				and not href.startswith('mailto:'):
					href = 'mailto:' + href
				self.ui.open_url(href)
		except Exception, error:
			ErrorDialog(self.ui, error).run()

	def do_populate_popup(self, menu):
		# Add custom tool
		# FIXME need way to (deep)copy widgets in the menu
		#~ toolmenu = self.ui.uimanager.get_widget('/text_popup')
		#~ tools = [tool for tool in toolmenu.get_children()
					#~ if not isinstance(tool, gtk.SeparatorMenuItem)]
		#~ print '>>> TOOLS', tools
		#~ if tools:
			#~ menu.prepend(gtk.SeparatorMenuItem())
			#~ for tool in tools:
				#~ tool.reparent(menu)

		buffer = self.view.get_buffer()

		### Copy As option ###
		default = self.preferences['copy_format'].lower()
		copy_as_menu = gtk.Menu()
		for label in COPY_FORMATS:
			if label.lower() == default:
				continue # Covered by default Copy action

			format = zim.formats.canonical_name(label)
			item = gtk.MenuItem(label)
			if buffer.get_has_selection():
				item.connect('activate',
					lambda o, f: self.view.do_copy_clipboard(format=f),
					format)
			else:
				item.set_sensitive(False)
			copy_as_menu.append(item)

		item = gtk.MenuItem(_('Copy _As...')) # T: menu item for context menu of editor
		item.set_submenu(copy_as_menu)
		item.show_all()
		menu.insert(item, 2) # position after Copy in the standard menu - may not be robust...
			# FIXME get code from test to seek stock item

		### Move text to new page ###
		item = gtk.MenuItem(_('Move Selected Text...'))
			# T: Context menu item for pageview to move selected text to new/other page
		item.show_all() # FIXME should not be needed here
		menu.insert(item, 7) # position after Copy in the standard menu - may not be robust...
			# FIXME get code from test to seek stock item

		if buffer.get_has_selection():
			item.connect('activate',
				lambda o: MoveTextDialog(self.ui, self).run())
		else:
			item.set_sensitive(False)
		###


		iter = buffer.get_iter_at_mark( buffer.get_mark('zim-popup-menu') )
			# This iter can be either cursor position or pointer
			# position, depending on how the menu was called
		link = buffer.get_link_data(iter)
		if link:
			type = link_type(link['href'])
			if type == 'file':
				file = link['href']
			else:
				file = None
		else:
			image = buffer.get_image_data(iter)
			if image is None:
				# Maybe we clicked right side of an image
				iter.backward_char()
				image = buffer.get_image_data(iter)

			if image:
				type = 'image'
				file = image['src']
				if 'type' in image \
				and image['type'] in self.image_generator_plugins:
					plugin = self.image_generator_plugins[image['type']]
					plugin.do_populate_popup(menu, buffer, iter, image)
					menu.show_all()
					return # plugin should decide about populating
			else:
				return # No link or image

		if file:
			file = self.ui.notebook.resolve_file(file, self.page)


		menu.prepend(gtk.SeparatorMenuItem())

		# remove link
		if link:
			item = gtk.MenuItem(_('_Remove Link'))
			item.connect('activate', lambda o: self.remove_link(iter=iter))
			item.set_sensitive(not self.readonly)
			menu.prepend(item)

		# edit
		if type == 'image':
			item = gtk.MenuItem(_('_Edit Properties')) # T: menu item in context menu for image
		else:
			item = gtk.MenuItem(_('_Edit Link')) # T: menu item in context menu
		item.connect('activate', lambda o: self.edit_object(iter=iter))
		item.set_sensitive(not self.readonly)
		menu.prepend(item)

		# copy
		def set_pagelink(o, path):
			Clipboard.set_pagelink(self.ui.notebook, path)
			SelectionClipboard.set_pagelink(self.ui.notebook, path)

		def set_interwikilink(o, data):
			href, url = data
			Clipboard.set_interwikilink(href, url)
			SelectionClipboard.set_interwikilink(href, url)

		def set_uri(o, uri):
			Clipboard.set_uri(uri)
			SelectionClipboard.set_uri(uri)

		if type == 'page':
			item = gtk.MenuItem(_('Copy _Link')) # T: context menu item
			path = self.ui.notebook.resolve_path(link['href'], source=self.page)
			item.connect('activate', set_pagelink, path)
		elif type == 'interwiki':
			item = gtk.MenuItem(_('Copy _Link')) # T: context menu item
			url = interwiki_link(link['href'])
			item.connect('activate', set_interwikilink, (link['href'], url))
		elif type == 'mailto':
			item = gtk.MenuItem(_('Copy Email Address')) # T: context menu item
			item.connect('activate', set_uri, file or link['href'])
		else:
			item = gtk.MenuItem(_('Copy _Link')) # T: context menu item
			item.connect('activate', set_uri, file or link['href'])
		menu.prepend(item)

		menu.prepend(gtk.SeparatorMenuItem())

		# open with & open folder
		if type in ('file', 'image') and file:
			item = gtk.MenuItem(_('Open Folder'))
				# T: menu item to open containing folder of files
			menu.prepend(item)
			dir = file.dir
			if dir.exists():
				item.connect('activate', lambda o: self.ui.open_file(dir))
			else:
				item.set_sensitive(False)

			item = gtk.MenuItem(_('Open With...'))
				# T: menu item for sub menu with applications
			menu.prepend(item)
			if file.exists():
				submenu = OpenWithMenu(self.ui, file)
				item.set_submenu(submenu)
			else:
				item.set_sensitive(False)
		elif type not in ('page', 'notebook', 'interwiki', 'file', 'image'): # urls etc.
			# FIXME: for interwiki inspect final link and base
			# open with menu beased on that url type
			item = gtk.MenuItem(_('Open With...'))
			menu.prepend(item)
			submenu = OpenWithMenu(self.ui, link['href'])
			if submenu.get_children():
				item.set_submenu(submenu)
			else:
				item.set_sensitive(False)

		# open in new window
		if type == 'page':
			item = gtk.MenuItem(_('Open in New _Window'))
				# T: menu item to open a link
			item.connect(
				'activate', lambda o: self.do_link_clicked(link, new_window=True))
			menu.prepend(item)

		# open
		if type == 'image':
			link = {'href': file.uri}

		item = gtk.MenuItem(_('_Open'))
			# T: menu item to open a link or file
		if file and not file.exists():
			item.set_sensitive(False)
		else:
			item.connect_object(
				'activate', PageView.do_link_clicked, self, link)
		menu.prepend(item)

		menu.show_all()

	def do_reload_page(self):
		self.ui.reload_page()

	@action(_('_Undo'), 'gtk-undo', '<Primary>Z', readonly=False) # T: Menu item
	def undo(self):
		'''Menu action to undo a single step'''
		self.undostack.undo()

	@action(_('_Redo'), 'gtk-redo', '<Primary><shift>Z', alt_accelerator='<Primary>Y', readonly=False) # T: Menu item
	def redo(self):
		'''Menu action to redo a single step'''
		self.undostack.redo()

	@action(_('Cu_t'), 'gtk-cut', '<Primary>X', readonly=False) # T: Menu item
	def cut(self):
		'''Menu action for cut to clipboard'''
		self.view.emit('cut-clipboard')

	@action(_('_Copy'), 'gtk-copy', '<Primary>C', readonly=False) # T: Menu item
	def copy(self):
		'''Menu action for copy to clipboard'''
		self.view.emit('copy-clipboard')

	@action(_('_Paste'), 'gtk-paste', '<Primary>V', readonly=False) # T: Menu item
	def paste(self):
		'''Menu action for paste from clipboard'''
		self.view.emit('paste-clipboard')

	@action(_('_Delete'), 'gtk-delete', readonly=False) # T: Menu item
	def delete(self):
		'''Menu action for delete'''
		self.view.emit('delete-from-cursor', gtk.DELETE_CHARS, 1)

	@action(_('Toggle Checkbox \'V\''), STOCK_CHECKED_BOX, 'F12', readonly=False) # T: Menu item
	def toggle_checkbox(self):
		'''Menu action to toggle checkbox at the cursor or in current
		selected text
		'''
		buffer = self.view.get_buffer()
		recurs = self.preferences['recursive_checklist']
		buffer.toggle_checkbox_for_cursor_or_selection(CHECKED_BOX, recurs)

	@action(_('Toggle Checkbox \'X\''), STOCK_XCHECKED_BOX, '<shift>F12', readonly=False) # T: Menu item
	def xtoggle_checkbox(self):
		'''Menu action to toggle checkbox at the cursor or in current
		selected text
		'''
		buffer = self.view.get_buffer()
		recurs = self.preferences['recursive_checklist']
		buffer.toggle_checkbox_for_cursor_or_selection(XCHECKED_BOX, recurs)

	@action(_('_Edit Link or Object...'), 'gtk-properties', '<Primary>E', readonly=False) # T: Menu item
	def edit_object(self, iter=None):
		'''Menu action to trigger proper edit dialog for the current
		object at the cursor

		Can show e.g. L{InsertLinkDialog} for a link, C{EditImageDialog}
		for the a image, or a plugin dialog for e.g. an equation.

		@param iter: C{TextIter} for an alternative cursor position
		'''
		buffer = self.view.get_buffer()
		if iter:
			buffer.place_cursor(iter)

		iter = buffer.get_iter_at_mark(buffer.get_insert())
		if buffer.get_link_tag(iter):
			return InsertLinkDialog(self.ui, self).run()

		image = buffer.get_image_data(iter)
		if not image:
			iter.backward_char() # maybe we clicked right side of an image
			image = buffer.get_image_data(iter)

		if image:
			if 'type' in image and image['type'] in self.image_generator_plugins:
				plugin = self.image_generator_plugins[image['type']]
				plugin.edit_object(buffer, iter, image)
			else:
				EditImageDialog(self.ui, buffer, self.page).run()
		else:
			return False

	@action(_('_Remove Link'), readonly=False) # T: Menu item
	def remove_link(self, iter=None):
		'''Menu action to remove link object at the current cursor position

		@param iter: C{TextIter} for an alternative cursor position
		'''
		buffer = self.view.get_buffer()

		if not buffer.get_has_selection() \
		or (iter and not buffer.iter_in_selection(iter)):
			if iter:
				buffer.place_cursor(iter)
			buffer.select_link()

		bounds = buffer.get_selection_bounds()
		if bounds:
			buffer.remove_link(*bounds)

	@action(_('_Date and Time...'), accelerator='<Primary>D', readonly=False) # T: Menu item
	def insert_date(self):
		'''Menu action to insert a date, shows the L{InsertDateDialog}'''
		InsertDateDialog(self.ui, self.view.get_buffer()).run()

	def insert_object(self, obj):
		buffer = self.view.get_buffer()
		with buffer.user_action:
			buffer.insert_object_at_cursor(obj)

<<<<<<< HEAD
	@action(_('_Image...'), readonly=False) # T: Menu item
=======
	def insert_line(self):
		'''
                This function is called from menu action.
                Insert a line at the cursor position.
		'''
		obj = ObjectManager.get_object('line', None, None)

		buffer = self.view.get_buffer()
		with buffer.user_action:
			buffer.insert_object_at_cursor(obj)
			# Add newline after line separator widget.
			buffer.insert_at_cursor('\n')

>>>>>>> b71cb5f1
	def insert_image(self, file=None, type=None, interactive=True, force=False):
		'''Menu action to insert an image, shows the L{InsertImageDialog}

		@param file: image file to insert (shown in the dialog when
		interactive)
		@param type: image type, used by image generator plugins
		@param interactive: when C{True} show the dialog, when C{False}
		image is inserted directly
		@param force: when C{True} the image will be inserted
		even if it doesn't exist (or it isn't an image)

		@returns: C{True} if succesfull
		'''
		if interactive:
			InsertImageDialog(self.ui, self.view.get_buffer(), self.page, file).run()
		else:
			# Check if file is supported, otherwise unsupported file
			# results in broken image icon
			assert isinstance(file, File)
			if not force \
			and not (file.exists() and gtk.gdk.pixbuf_get_file_info(file.path)):
				return False

			src = self.ui.notebook.relative_filepath(file, self.page) or file.uri
			self.view.get_buffer().insert_image_at_cursor(file, src, type=type)
			return True

	@action(_('Bulle_t List'), readonly=False) # T: Menu item
	def insert_bullet_list(self):
		'''Menu action insert a bullet item at the cursor'''
		self._start_bullet(BULLET)

	@action(_('_Numbered List'), readonly=False) # T: Menu item
	def insert_numbered_list(self):
		'''Menu action insert a numbered list item at the cursor'''
		self._start_bullet(NUMBER_BULLET)

	@action(_('Checkbo_x List'), readonly=False) # T: Menu item
	def insert_checkbox_list(self):
		'''Menu action insert an open checkbox at the cursor'''
		self._start_bullet(UNCHECKED_BOX)

	def _start_bullet(self, bullet_type):
		buffer = self.view.get_buffer()
		line = buffer.get_insert_iter().get_line()

		with buffer.user_action:
			iter = buffer.get_iter_at_line(line)
			buffer.insert(iter, '\n')
			buffer.set_bullet(line, bullet_type)
			iter = buffer.get_iter_at_line(line)
			iter.forward_to_line_end()
			buffer.place_cursor(iter)

	@action(_('Bulle_t List'), readonly=False) # T: Menu item,
	def apply_format_bullet_list(self):
		'''Menu action to format selection as bullet list'''
		self._apply_bullet(BULLET)

	@action(_('_Numbered List'), readonly=False) # T: Menu item,
	def apply_format_numbered_list(self):
		'''Menu action to format selection as numbered list'''
		self._apply_bullet(NUMBER_BULLET)

	@action(_('Checkbo_x List'), readonly=False) # T: Menu item,
	def apply_format_checkbox_list(self):
		'''Menu action to format selection as checkbox list'''
		self._apply_bullet(UNCHECKED_BOX)

	def _apply_bullet(self, bullet_type):
		buffer = self.view.get_buffer()
		buffer.foreach_line_in_selection(buffer.set_bullet, bullet_type)

	@action(_('Text From _File...'), readonly=False) # T: Menu item
	def insert_text_from_file(self):
		'''Menu action to show a L{InsertTextFromFileDialog}'''
		InsertTextFromFileDialog(self.ui, self.view.get_buffer()).run()

	def insert_links(self, links):
		'''Non-interactive method to insert one or more links

		Inserts the links seperated by newlines. Intended e.g. for
		drag-and-drop or copy-paste actions of e.g. files from a
		file browser.

		@param links: list of links, either as string, L{Path} objects,
		or L{File} objects
		'''
		links = list(links)
		for i in range(len(links)):
			if isinstance(links[i], Path):
				links[i] = links[i].name
				continue
			elif isinstance(links[i], File):
				file = links[i]
			else:
				type = link_type(links[i])
				if type == 'file':
					file = File(links[i])
				else:
					continue # not a file
			links[i] = self.ui.notebook.relative_filepath(file, self.page) or file.uri

		if len(links) == 1: sep = ' '
		else: sep = '\n'

		buffer = self.view.get_buffer()
		with buffer.user_action:
			if buffer.get_has_selection():
				start, end = buffer.get_selection_bounds()
				buffer.delete(start, end)
			for link in links:
				buffer.insert_link_at_cursor(link, link)
				buffer.insert_at_cursor(sep)

	@action(_('_Link...'), 'zim-link', '<Primary>L', tooltip=_('Insert Link'), readonly=False) # T: Menu item
	def insert_link(self):
		'''Menu item to show the L{InsertLinkDialog}'''
		InsertLinkDialog(self.ui, self).run()

	def _update_new_file_submenu(self, action):
		dir = self.preferences['file_templates_folder']
		if isinstance(dir, basestring):
			dir = Dir(dir)

		items = []
		if dir.exists():
			def handler(menuitem, file):
				self.insert_new_file(file)

			for name in dir.list(): # FIXME could use list objects here
				file = dir.file(name)
				if file.exists(): # it is a file
					name = file.basename
					if '.' in name:
						name, x = name.rsplit('.', 1)
					name = name.replace('_', ' ')
					item = gtk.MenuItem(name)
						# TODO mimetype icon would be nice to have
					item.connect('activate', handler, file)
					item.zim_new_file_action = True
					items.append(item)

		if not items:
			item = gtk.MenuItem(_('No templates installed'))
				# T: message when no file templates are found in ~/Templates
			item.set_sensitive(False)
			item.zim_new_file_action = True
			items.append(item)


		for widget in action.get_proxies():
			if hasattr(widget, 'get_submenu'):
				menu = widget.get_submenu()
				if not menu:
					continue

				# clear old items
				for item in menu.get_children():
					if hasattr(item, 'zim_new_file_action'):
						menu.remove(item)

				# add new ones
				populate_popup_add_separator(menu, prepend=True)
				for item in reversed(items):
					menu.prepend(item)

				# and finish up
				menu.show_all()

	def insert_new_file(self, template, basename=None):
		dir = self.ui.notebook.get_attachments_dir(self.page)

		if not basename:
			basename = NewFileDialog(self.ui, template.basename).run()
			if basename is None:
				return # cancelled

		file = dir.new_file(basename)
		template.copyto(file)

		# Same logic as in zim.gui.AttachFileDialog
		# TODO - incorporate in the insert_links function ?
		if file.isimage():
			ok = self.insert_image(file, interactive=False)
			if not ok: # image type not supported?
				logger.info('Could not insert image: %s', file)
				self.insert_links([file])
		else:
			self.insert_links([file])

		#~ self.ui.open_file(file) # FIXME should this be optional ?

	@action(_('File _Templates...'), 'gtk-directory') # T: Menu item in "Insert > New File Attachment" submenu
	def open_file_templates_folder(self):
		'''Menu action to open the templates folder'''
		dir = self.preferences['file_templates_folder']
		if isinstance(dir, basestring):
			dir = Dir(dir)

		if dir.exists():
			self.ui.open_file(dir)
		else:
			path = dir.user_path or dir.path
			question = (
				_('Create folder?'),
					# T: Heading in a question dialog for creating a folder
				_('The folder\n%s\ndoes not yet exist.\nDo you want to create it now?')
					% path
			)
					# T: Text in a question dialog for creating a folder, %s is the folder path
			create = QuestionDialog(self, question).run()
			if create:
				dir.touch()
				self.ui.open_file(dir)

	@action(_('_Clear Formatting'), accelerator='<Primary>9', readonly=False) # T: Menu item
	def clear_formatting(self):
		'''Menu item to remove formatting from current (auto-)selection'''
		buffer = self.view.get_buffer()
		mark = buffer.create_mark(None, buffer.get_insert_iter())
		selected = self.autoselect()

		if buffer.get_has_selection():
			start, end = buffer.get_selection_bounds()
			buffer.remove_textstyle_tags(start, end)
			if selected:
				# If we keep the selection we can not continue typing
				# so remove the selection and restore the cursor.
				buffer.unset_selection()
				buffer.place_cursor(buffer.get_iter_at_mark(mark))
		else:
			buffer.set_textstyle(None)

		buffer.delete_mark(mark)

	def do_toggle_format_action(self, action):
		'''Handler that catches all actions to apply and/or toggle formats'''
		name = action.get_name()
		logger.debug('Action: %s (toggle_format action)', name)
		self._current_toggle_action = name
		if name.startswith('apply_format_'): style = name[13:]
		elif name.startswith('toggle_format_'): style = name[14:]
		else: assert False, "BUG: don't known this action"
		self.toggle_format(style)
		self._current_toggle_action = None

	def toggle_format(self, format):
		'''Toggle the format for the current (auto-)selection or new
		insertions at the current cursor position

		When the cursor is in the middle of a word it can be selected
		automatically to format it. But we only autoselect words that
		were not formatted - otherwise the behavior is not consistent
		when trying to break a formatted region by toggling off the
		formatting. For headings and other line based formats
		auto-selects the whole line.

		This is the handler for all the format menu- and toolbar-items.

		@param format: the format style name (e.g. "h1", "strong" etc.)
		'''
		buffer = self.view.get_buffer()
		selected = False
		mark = buffer.create_mark(None, buffer.get_insert_iter())

		if format != buffer.get_textstyle():
			ishead = format in ('h1', 'h2', 'h3', 'h4', 'h5', 'h6')
			selected = self.autoselect(selectline=ishead)

		buffer.toggle_textstyle(format)

		if selected:
			# If we keep the selection we can not continue typing
			# so remove the selection and restore the cursor.
			buffer.unset_selection()
			buffer.place_cursor(buffer.get_iter_at_mark(mark))
		buffer.delete_mark(mark)

	def autoselect(self, selectline=False):
		'''Auto select either a word or a line.

		Does not do anything if a selection is present already or when
		the preference for auto-select is set to False.

		@param selectline: if C{True} auto-select a whole line,
		only auto-select a single word otherwise
		@returns: C{True} when this function changed the selection.
		'''
		if not self.preferences['autoselect']:
			return False

		buffer = self.view.get_buffer()
		if buffer.get_has_selection():
			if selectline:
				start, end = buffer.get_selection_bounds()
				return buffer.select_lines(start.get_line(), end.get_line())
			else:
				return buffer.strip_selection()
		elif selectline:
			return buffer.select_line()
		else:
			return buffer.select_word()

	def find(self, string, flags=0):
		'''Find some string in the text, scroll there and select it

		@param string: the text to find
		@param flags: options for find behavior, see L{TextFinder.find()}
		'''
		self.hide_find() # remove previous highlighting etc.
		buffer = self.view.get_buffer()
		buffer.finder.find(string, flags)
		self.view.scroll_to_mark(buffer.get_insert(), SCROLL_TO_MARK_MARGIN)

	@action(_('_Find...'), 'gtk-find', '<Primary>F', alt_accelerator='<Primary>F3') # T: Menu item
	def show_find(self, string=None, flags=0, highlight=False):
		'''Show the L{FindBar} widget

		@param string: the text to find
		@param flags: options for find behavior, see L{TextFinder.find()}
		@param highlight: if C{True} highlight the results
		'''
		self.find_bar.show()
		if string:
			self.find_bar.find(string, flags, highlight)
			self.view.grab_focus()
		else:
			self.find_bar.set_from_buffer()
			self.find_bar.grab_focus()

	def hide_find(self):
		'''Hide the L{FindBar} widget'''
		self.find_bar.hide()
		self.view.grab_focus()

	@action(_('Find Ne_xt'), accelerator='<Primary>G', alt_accelerator='F3') # T: Menu item
	def find_next(self):
		'''Menu action to skip to next match'''
		self.find_bar.show()
		self.find_bar.find_next()

	@action(_('Find Pre_vious'), accelerator='<Primary><shift>G', alt_accelerator='<shift>F3') # T: Menu item
	def find_previous(self):
		'''Menu action to go back to previous match'''
		self.find_bar.show()
		self.find_bar.find_previous()

	@action(_('_Replace...'), 'gtk-find-and-replace', '<Primary>H', readonly=False) # T: Menu item
	def show_find_and_replace(self):
		'''Menu action to show the L{FindAndReplaceDialog}'''
		dialog = FindAndReplaceDialog.unique(self, self.ui, self.view)
		dialog.set_from_buffer()
		dialog.present()

	@action(_('Word Count...')) # T: Menu item
	def show_word_count(self):
		'''Menu action to show the L{WordCountDialog}'''
		WordCountDialog(self).run()

	@action(_('_Zoom In'), 'gtk-zoom-in', '<Primary>plus', alt_accelerator='<Primary>equal') # T: Menu item
	def zoom_in(self):
		'''Menu action to increase the font size'''
		self._zoom_increase_decrease_font_size( +1 )

	@action(_('Zoom _Out'), 'gtk-zoom-out', '<Primary>minus') # T: Menu item
	def zoom_out(self):
		'''Menu action to decrease the font size'''
		self._zoom_increase_decrease_font_size( -1 )

	def _zoom_increase_decrease_font_size(self,plus_or_minus):
		style = self.text_style
		if self.text_style['TextView']['font']:
			font = pango.FontDescription(self.text_style['TextView']['font'])
		else:
			logger.debug( 'Switching to custom font implicitly because of zoom action' )
			font = self.view.style.font_desc
			self.text_style['TextView']['font'] = font.to_string()

		font_size = font.get_size()
		if font_size <= 1*1024 and plus_or_minus < 0:
			return
		else:
			font_size_new = font_size + plus_or_minus * 1024
			font.set_size( font_size_new )
		self.text_style['TextView']['font'] = font.to_string()
		self.view.modify_font(font)

		self.text_style.write()

	@action(_('_Normal Size'), 'gtk-zoom-100', '<Primary>0') # T: Menu item to reset zoom
	def zoom_reset(self):
		'''Menu action to reset the font size'''
		if not self.text_style['TextView']['font']:
			return

		widget = TextView({}) # Get new widget
		default_font = widget.style.font_desc

		font = pango.FontDescription(self.text_style['TextView']['font'])
		font.set_size( default_font.get_size() )

		if font.to_string() == default_font.to_string():
			self.text_style['TextView']['font'] = None
			self.view.modify_font(None)
		else:
			self.text_style['TextView']['font'] = font.to_string()
			self.view.modify_font(font)

		self.text_style.write()


# Need to register classes defining gobject signals
gobject.type_register(PageView)


class ObjectAnchor(gtk.TextChildAnchor):
	def __init__(self, manager):
		self.manager = manager
		gtk.TextChildAnchor.__init__(self)

gobject.type_register(ObjectAnchor)


class InsertDateDialog(Dialog):
	'''Dialog to insert a date-time in the page'''

	FORMAT_COL = 0 # format string
	DATE_COL = 1 # strfime rendering of the format

	def __init__(self, ui, buffer):
		Dialog.__init__(self, ui, _('Insert Date and Time'), # T: Dialog title
			button=(_('_Insert'), 'gtk-ok') )  # T: Button label
		self.buffer = buffer
		self.date = datetime.now()

		self.uistate.setdefault('lastusedformat', '')
		self.uistate.setdefault('linkdate', False)
		self.uistate.setdefault('calendar_expanded', False)

		## Add format list box
		label = gtk.Label()
		label.set_markup('<b>'+_("Format")+'</b>') # T: label in "insert date" dialog
		label.set_alignment(0.0, 0.5)
		self.vbox.pack_start((label), False)

		model = gtk.ListStore(str, str) # FORMAT_COL, DATE_COL
		self.view = BrowserTreeView(model)
		self.vbox.add(ScrolledWindow(self.view))

		cell_renderer = gtk.CellRendererText()
		column = gtk.TreeViewColumn('_date_', cell_renderer, text=1)
		self.view.append_column(column)
		self.view.set_headers_visible(False)
		self.view.connect('row-activated',
			lambda *a: self.response(gtk.RESPONSE_OK) )

		## Add Calendar widget
		from zim.plugins.calendar import Calendar # FIXME put this in zim.gui.widgets

		self.calendar_expander = gtk.expander_new_with_mnemonic('<b>'+_("_Calendar")+'</b>')
			# T: expander label in "insert date" dialog
		self.calendar_expander.set_use_markup(True)
		self.calendar_expander.set_expanded(self.uistate['calendar_expanded'])
		self.calendar = Calendar()
		self.calendar.display_options(
			gtk.CALENDAR_SHOW_HEADING |
			gtk.CALENDAR_SHOW_DAY_NAMES |
			gtk.CALENDAR_SHOW_WEEK_NUMBERS )
		self.calendar.connect('day-selected', lambda c: self.set_date(c.get_date()))
		self.calendar_expander.add(self.calendar)
		self.vbox.pack_start(self.calendar_expander, False)

		## Add Link checkbox and Edit button
		self.linkbutton = gtk.CheckButton(_('_Link to date'))
			# T: check box in InsertDate dialog
		self.linkbutton.set_active(self.uistate['linkdate'])
		self.vbox.pack_start(self.linkbutton, False)

		button = gtk.Button(stock=gtk.STOCK_EDIT)
		button.connect('clicked', self.on_edit)
		self.action_area.add(button)
		self.action_area.reorder_child(button, 1)

		## Setup data
		self.load_file()
		self.set_date(self.date)

	def load_file(self):
		lastused = None
		model = self.view.get_model()
		model.clear()
		file = self.ui.config.get_config_file('<profile>/dates.list') # XXX
		for line in file.readlines():
			line = line.strip()
			if not line or line.startswith('#'):
				continue
			try:
				format = line
				iter = model.append((format, format))
				if format == self.uistate['lastusedformat']:
					lastused = iter
			except:
				logger.exception('Could not parse date: %s', line)

		if len(model) == 0:
			# file not found ?
			model.append(("%c", "%c"))

		if not lastused is None:
			path = model.get_path(lastused)
			self.view.get_selection().select_path(path)

	def set_date(self, date):
		self.date = date

		def update_date(model, path, iter):
			format = model[iter][self.FORMAT_COL]
			try:
				string = datetime.strftime(format, date)
			except ValueError:
				string = 'INVALID: ' + format
			model[iter][self.DATE_COL] = string

		model = self.view.get_model()
		model.foreach(update_date)

		link = date.strftime('%Y-%m-%d') # YYYY-MM-DD
		self.link = self.ui.notebook.suggest_link(self.ui.page, link)
		self.linkbutton.set_sensitive(not self.link is None)

	#def run(self):
		#self.view.grab_focus()
		#Dialog.run(self)

	def save_uistate(self):
		model, iter = self.view.get_selection().get_selected()
		if iter:
			format = model[iter][self.FORMAT_COL]
			self.uistate['lastusedformat'] = format
		self.uistate['linkdate'] = self.linkbutton.get_active()
		self.uistate['calendar_expanded'] = self.calendar_expander.get_expanded()

	def on_edit(self, button):
		file = self.ui.config.get_config_file('<profile>/dates.list') # XXX
		if self.ui.edit_config_file(file):
			self.load_file()

	def do_response_ok(self):
		model, iter = self.view.get_selection().get_selected()
		if not iter:
			return False

		text = model[iter][self.DATE_COL]
		if self.link and self.linkbutton.get_active():
			self.buffer.insert_link_at_cursor(text, self.link.name)
		else:
			self.buffer.insert_at_cursor(text)

		return True


class InsertImageDialog(FileDialog):
	'''Dialog to insert an image in the page'''

	def __init__(self, ui, buffer, path, file=None):
		FileDialog.__init__(
			self, ui, _('Insert Image'), gtk.FILE_CHOOSER_ACTION_OPEN)
			# T: Dialog title
		self.buffer = buffer
		self.path = path
		self.add_filter_images()

		self.uistate.setdefault('attach_inserted_images', False)
		checkbox = gtk.CheckButton(_('Attach image first'))
			# T: checkbox in the "Insert Image" dialog
		checkbox.set_active(self.uistate['attach_inserted_images'])
		self.filechooser.set_extra_widget(checkbox)
		self.uistate.setdefault('last_image_folder','~')
		self.filechooser.set_current_folder(self.uistate['last_image_folder'])

		if file:
			self.set_file(file)

	def do_response_ok(self):
		file = self.get_file()
		if file is None: return False

		if not gtk.gdk.pixbuf_get_file_info(file.path):
			ErrorDialog(self, _('File type not supported: %s' % file.get_mimetype())).run()
				# T: Error message when trying to insert a not supported file as image
			return False

		checkbox = self.filechooser.get_extra_widget()
		self.uistate['attach_inserted_images'] = checkbox.get_active()
		last_folder = self.filechooser.get_current_folder()
		if last_folder:
			# e.g. "Recent Used" view in dialog does not have a current folder
			self.uistate['last_image_folder'] = last_folder
		# Similar code in zim.gui.AttachFileDialog

		if self.uistate['attach_inserted_images']:
			dir = self.ui.notebook.get_attachments_dir(self.path)
			if not file.dir == dir:
				file = self.ui.do_attach_file(self.path, file)
				if file is None:
					return False # Cancelled overwrite dialog

		src = self.ui.notebook.relative_filepath(file, self.path) or file.uri
		self.buffer.insert_image_at_cursor(file, src)
		return True


class EditImageDialog(Dialog):
	'''Dialog to edit properties of an embedded image'''

	def __init__(self, ui, buffer, path):
		Dialog.__init__(self, ui, _('Edit Image')) # T: Dialog title
		self.buffer = buffer
		self.path = path

		iter = buffer.get_iter_at_mark(buffer.get_insert())
		image_data = self.buffer.get_image_data(iter)
		if image_data is None:
			iter.backward_char()
			image_data = self.buffer.get_image_data(iter)
			assert image_data, 'No image found'
		self._image_data = image_data.copy()
		self._iter = iter.get_offset()

		src = image_data['src']
		if '?' in src:
			i = src.find('?')
			src = src[:i]
		href = image_data.get('href', '')
		self.add_form( [
			('file', 'image', _('Location')), # T: Input in 'edit image' dialog
			('href', 'link', _('Link to'), ui.page), # T: Input in 'edit image' dialog
			('width', 'int', _('Width'), (0, 1)), # T: Input in 'edit image' dialog
			('height', 'int', _('Height'), (0, 1)) # T: Input in 'edit image' dialog
		],
			{'file': src, 'href': href}
			# range for width and height are set in set_ranges()
		)
		self.form.widgets['file'].set_use_relative_paths(ui.notebook, path)
			# Show relative paths

		reset_button = gtk.Button(_('_Reset Size'))
			# T: Button in 'edit image' dialog
		hbox = gtk.HBox()
		hbox.pack_end(reset_button, False)
		self.vbox.add(hbox)

		reset_button.connect_object('clicked',
			self.__class__.reset_dimensions, self)
		#~ self.form.widgets['file'].connect_object('activate',
			#~ self.__class__.reset_dimensions, self)
		self.form.widgets['width'].connect_object('value-changed',
			self.__class__.do_width_changed, self)
		self.form.widgets['height'].connect_object('value-changed',
			self.__class__.do_height_changed, self)

		# Init ranges based on original
		self.reset_dimensions()

		# Set current scale if any
		if 'width' in image_data:
			self.form.widgets['width'].set_value(int(image_data['width']))
		elif 'height' in image_data:
			self.form.widgets['height'].set_value(int(image_data['height']))

	def reset_dimensions(self):
		self._image_data.pop('width', None)
		self._image_data.pop('height', None)
		width = self.form.widgets['width']
		height = self.form.widgets['height']
		file = self.form['file']
		try:
			info, w, h = gtk.gdk.pixbuf_get_file_info(file.path)
		except:
			logger.warn('Could not get size for image: %s', file.path)
			width.set_sensitive(False)
			height.set_sensitive(False)
		else:
			width.set_sensitive(True)
			height.set_sensitive(True)
			self._block = True
			width.set_range(0, 4*w)
			width.set_value(w)
			height.set_range(0, 4*w)
			height.set_value(h)
			self._block = False
			self._ratio = float(w)/ h

	def do_width_changed(self):
		if self._block: return
		self._image_data.pop('height', None)
		self._image_data['width'] = int(self.form['width'])
		h = int(float(self._image_data['width']) / self._ratio)
		self._block = True
		self.form['height'] = h
		self._block = False

	def do_height_changed(self):
		if self._block: return
		self._image_data.pop('width', None)
		self._image_data['height'] = int(self.form['height'])
		w = int(self._ratio * float(self._image_data['height']))
		self._block = True
		self.form['width'] = w
		self._block = False

	def do_response_ok(self):
		file = self.form['file']
		attrib = self._image_data
		attrib['src'] = self.ui.notebook.relative_filepath(file, self.path) or file.uri

		href = self.form['href']
		if href:
			type = link_type(href)
			if type == 'file':
				# Try making the path relative
				linkfile = self.form.widgets['href'].get_file()
				page = self.ui.page
				notebook = self.ui.notebook
				href = notebook.relative_filepath(linkfile, page) or linkfile.uri
			attrib['href'] = href

		iter = self.buffer.get_iter_at_offset(self._iter)
		bound = iter.copy()
		bound.forward_char()
		with self.buffer.user_action:
			self.buffer.delete(iter, bound)
			self.buffer.insert_image_at_cursor(file, **attrib)
		return True


class InsertTextFromFileDialog(FileDialog):
	'''Dialog to insert text from an external file into the page'''

	def __init__(self, ui, buffer):
		FileDialog.__init__(
			self, ui, _('Insert Text From File'), gtk.FILE_CHOOSER_ACTION_OPEN)
			# T: Dialog title
		self.buffer = buffer

	def do_response_ok(self):
		file = self.get_file()
		if file is None: return False
		parser = get_format('plain').Parser()
		tree = parser.parse(file.readlines())
		self.buffer.insert_parsetree_at_cursor(tree)
		return True


class InsertLinkDialog(Dialog):
	'''Dialog to insert a new link in the page or edit properties of
	an existing link
	'''

	def __init__(self, ui, pageview):
		self.pageview = pageview
		href, text = self._get_link_from_buffer()

		if href: title = _('Edit Link') # T: Dialog title
		else: title = _('Insert Link') # T: Dialog title

		Dialog.__init__(self, ui, title,
			button=(_('_Link'), 'zim-link') )  # T: Dialog button

		self.add_form([
			('href', 'link', _('Link to'), pageview.page), # T: Input in 'insert link' dialog
			('text', 'string', _('Text')) # T: Input in 'insert link' dialog
		], {
			'href': href,
			'text': text,
		} )

		# Hook text entry to copy text from link when apropriate
		self.form.widgets['href'].connect('changed', self.on_href_changed)
		self.form.widgets['text'].connect('changed', self.on_text_changed)
		if self._selected_text or (text and text != href):
			self._copy_text = False
		else:
			self._copy_text = True

	def _get_link_from_buffer(self):
		# Get link and text from the text buffer
		href, text = '', ''

		buffer = self.pageview.view.get_buffer()
		if buffer.get_has_selection():
			buffer.strip_selection()
			link = buffer.get_has_link_selection()
		else:
			link = buffer.select_link()
			if not link:
				self.pageview.autoselect()

		if buffer.get_has_selection():
			start, end = buffer.get_selection_bounds()
			text = buffer.get_text(start, end)
			self._selection_bounds = (start.get_offset(), end.get_offset())
				# Interaction in the dialog causes buffer to loose selection
				# maybe due to clipboard focus !??
				# Anyway, need to remember bounds ourselves.
			if link:
				href = link['href']
				self._selected_text = False
			else:
				href = text
				self._selected_text = True
		else:
			self._selection_bounds = None
			self._selected_text = False

		return href, text

	def on_href_changed(self, o):
		# Check if we can also update text
		if not self._copy_text: return

		self._copy_text = False # block on_text_changed()
		self.form['text'] = self.form['href']
		self._copy_text = True

	def on_text_changed(self, o):
		# Check if we should stop updating text
		if not self._copy_text: return

		self._copy_text = self.form['href'] == self.form['text']

	def do_response_ok(self):
		href = self.form['href']
		if not href:
			self.form.widgets['href'].set_input_valid(False)
			return False

		type = link_type(href)
		if type == 'file':
			# Try making the path relative
			file = self.form.widgets['href'].get_file()
			page = self.pageview.page
			notebook = self.ui.notebook
			href = notebook.relative_filepath(file, page) or file.uri

		text = self.form['text'] or href

		buffer = self.pageview.view.get_buffer()
		with buffer.user_action:
			if self._selection_bounds:
				start, end = map(
					buffer.get_iter_at_offset, self._selection_bounds)
				buffer.delete(start, end)
			buffer.insert_link_at_cursor(text, href)

		return True


class FindWidget(object):
	'''Base class for L{FindBar} and L{FindAndReplaceDialog}'''

	def __init__(self, textview):
		self.textview = textview

		self.find_entry = InputEntry(allow_whitespace=True)
		self.find_entry.connect_object(
			'changed', self.__class__.on_find_entry_changed, self)
		self.find_entry.connect_object(
			'activate', self.__class__.on_find_entry_activate, self)

		self.next_button = Button(_('_Next'), gtk.STOCK_GO_FORWARD)
			# T: button in find bar and find & replace dialog
		self.next_button.connect_object(
			'clicked', self.__class__.find_next, self)
		self.next_button.set_sensitive(False)

		self.previous_button = Button(_('_Previous'), gtk.STOCK_GO_BACK)
			# T: button in find bar and find & replace dialog
		self.previous_button.connect_object(
			'clicked', self.__class__.find_previous, self)
		self.previous_button.set_sensitive(False)

		self.case_option_checkbox = gtk.CheckButton(_('Match _case'))
			# T: checkbox option in find bar and find & replace dialog
		self.case_option_checkbox.connect_object(
			'toggled', self.__class__.on_find_entry_changed, self)

		self.word_option_checkbox = gtk.CheckButton(_('Whole _word'))
			# T: checkbox option in find bar and find & replace dialog
		self.word_option_checkbox.connect_object(
			'toggled', self.__class__.on_find_entry_changed, self)

		self.regex_option_checkbox = gtk.CheckButton(_('_Regular expression'))
			# T: checkbox option in find bar and find & replace dialog
		self.regex_option_checkbox.connect_object(
			'toggled', self.__class__.on_find_entry_changed, self)

		self.highlight_checkbox = gtk.CheckButton(_('_Highlight'))
			# T: checkbox option in find bar and find & replace dialog
		self.highlight_checkbox.connect_object(
			'toggled', self.__class__.on_highlight_toggled, self)

	@property
	def _flags(self):
		flags = 0
		if self.case_option_checkbox.get_active():
			flags = flags | FIND_CASE_SENSITIVE
		if self.word_option_checkbox.get_active():
			flags = flags | FIND_WHOLE_WORD
		if self.regex_option_checkbox.get_active():
			flags = flags | FIND_REGEX
		return flags

	def set_from_buffer(self):
		'''Copies settings from last find in the buffer. Uses the
		selected text for find if there is a selection.
		'''
		buffer = self.textview.get_buffer()
		string, flags, highlight = buffer.finder.get_state()
		bounds = buffer.get_selection_bounds()
		if bounds:
			start, end = bounds
			string = start.get_slice(end)
		self.find(string, flags, highlight)

	def on_find_entry_changed(self):
		string = self.find_entry.get_text()
		buffer = self.textview.get_buffer()
		ok = buffer.finder.find(string, flags=self._flags)

		if not string:
			self.find_entry.set_input_valid(True)
		else:
			self.find_entry.set_input_valid(ok)

		for button in (self.next_button, self.previous_button):
			button.set_sensitive(ok)

		if ok:
			self.textview.scroll_to_mark(buffer.get_insert(), SCROLL_TO_MARK_MARGIN)

	def on_find_entry_activate(self):
		self.on_find_entry_changed()

	def on_highlight_toggled(self):
		highlight = self.highlight_checkbox.get_active()
		buffer = self.textview.get_buffer()
		buffer.finder.set_highlight(highlight)

	def find(self, string, flags=0, highlight=False):
		if string:
			self.find_entry.set_text(string)
		self.case_option_checkbox.set_active(flags & FIND_CASE_SENSITIVE)
		self.word_option_checkbox.set_active(flags & FIND_WHOLE_WORD)
		self.regex_option_checkbox.set_active(flags & FIND_REGEX)
		self.highlight_checkbox.set_active(highlight)

		# Force update
		self.on_find_entry_changed()
		self.on_highlight_toggled()

	def find_next(self):
		buffer = self.textview.get_buffer()
		buffer.finder.find_next()
		self.textview.scroll_to_mark(buffer.get_insert(), SCROLL_TO_MARK_MARGIN)
		self.textview.grab_focus()

	def find_previous(self):
		buffer = self.textview.get_buffer()
		buffer.finder.find_previous()
		self.textview.scroll_to_mark(buffer.get_insert(), SCROLL_TO_MARK_MARGIN)
		self.textview.grab_focus()


class FindBar(FindWidget, gtk.HBox):
	'''Bar to be shown below the TextView for find functions'''

	# TODO use smaller buttons ?

	def __init__(self, textview):
		gtk.HBox.__init__(self, spacing=5)
		FindWidget.__init__(self, textview)

		self.pack_start(gtk.Label(_('Find')+': '), False)
			# T: label for input in find bar on bottom of page
		self.pack_start(self.find_entry, False)
		self.pack_start(self.previous_button, False)
		self.pack_start(self.next_button, False)
		if ui_environment['smallscreen']:
			# E.g. Maemo Nxx0 devices have not enough space for so many
			# widgets, so let's put options in a menu button.
			# FIXME need to rewrite this hack to integrate nicely with
			# the FindWidget base class
			# FIXME ideally behavior would switch on the fly based on
			# actual screensize - we can detect when these widgets
			# fit or not by using "x_size, y_size = mywidget.window.get_size()"
			# or "mywidget.get_allocation().width" to get the widgets and window size
			# and probably re-draw when the screensize or windowsize changes
			# by listening to window resize events.
			# Alternatively we can always put options in this menu
			menu = gtk.Menu()
			item = gtk.CheckMenuItem(self.case_option_checkbox.get_label())
			item.connect('toggled',
				lambda sender, me: me.case_option_checkbox.set_active(sender.get_active()), self)
			menu.append(item)
			item = gtk.CheckMenuItem(self.highlight_checkbox.get_label())
			item.connect('toggled',
				lambda sender, me: me.highlight_checkbox.set_active(sender.get_active()),self)
			menu.append(item)
			button = MenuButton(_('Options'), menu) # T: Options button
			self.pack_start(button, False)
		else:
			self.pack_start(self.case_option_checkbox, False)
			self.pack_start(self.highlight_checkbox, False)

		close_button = CloseButton()
		close_button.connect_object('clicked', self.__class__.hide, self)
		self.pack_end(close_button, False)

	def grab_focus(self):
		self.find_entry.grab_focus()

	def show(self):
		self.on_highlight_toggled()
		self.set_no_show_all(False)
		self.show_all()

	def hide(self):
		gtk.HBox.hide(self)
		self.set_no_show_all(True)
		buffer = self.textview.get_buffer()
		buffer.finder.set_highlight(False)
		self.textview.grab_focus()

	def on_find_entry_activate(self):
		self.on_find_entry_changed()
		self.textview.grab_focus()

	def do_key_press_event(self, event):
		if event.keyval == KEYVAL_ESC:
			self.hide()
			return True
		else:
			return gtk.HBox.do_key_press_event(self, event)

# Need to register classes defining gobject signals
gobject.type_register(FindBar)


class FindAndReplaceDialog(FindWidget, Dialog):
	'''Dialog for find and replace'''

	def __init__(self, ui, textview):
		Dialog.__init__(self, ui,
			_('Find and Replace'), buttons=gtk.BUTTONS_CLOSE) # T: Dialog title
		FindWidget.__init__(self, textview)

		hbox = gtk.HBox(spacing=12)
		hbox.set_border_width(12)
		self.vbox.add(hbox)

		vbox = gtk.VBox(spacing=5)
		hbox.pack_start(vbox, False)

		label = gtk.Label(_('Find what')+': ')
			# T: input label in find & replace dialog
		label.set_alignment(0.0, 0.5)
		vbox.add(label)
		vbox.add(self.find_entry)
		vbox.add(self.case_option_checkbox)
		vbox.add(self.word_option_checkbox)
		vbox.add(self.regex_option_checkbox)
		vbox.add(self.highlight_checkbox)

		label = gtk.Label(_('Replace with')+': ')
			# T: input label in find & replace dialog
		label.set_alignment(0.0, 0.5)
		vbox.add(label)
		self.replace_entry = InputEntry(allow_whitespace=True)
		vbox.add(self.replace_entry)

		self.bbox = gtk.VButtonBox()
		hbox.add(self.bbox)
		self.bbox.add(self.next_button)
		self.bbox.add(self.previous_button)

		replace_button = Button(_('_Replace'), gtk.STOCK_FIND_AND_REPLACE)
			# T: Button in search & replace dialog
		replace_button.connect_object('clicked', self.__class__.replace, self)
		self.bbox.add(replace_button)

		all_button = Button(_('Replace _All'), gtk.STOCK_FIND_AND_REPLACE)
			# T: Button in search & replace dialog
		all_button.connect_object('clicked', self.__class__.replace_all, self)
		self.bbox.add(all_button)

	def replace(self):
		string = self.replace_entry.get_text()
		buffer = self.textview.get_buffer()
		buffer.finder.replace(string)
		buffer.finder.find_next()

	def replace_all(self):
		string = self.replace_entry.get_text()
		buffer = self.textview.get_buffer()
		buffer.finder.replace_all(string)

	def do_response(self, id):
		Dialog.do_response(self, id)
		buffer = self.textview.get_buffer()
		buffer.finder.set_highlight(False)


class WordCountDialog(Dialog):
	'''Dialog showing line, word, and character counts'''

	def __init__(self, pageview):
		Dialog.__init__(self, pageview.ui,
			_('Word Count'), buttons=gtk.BUTTONS_CLOSE) # T: Dialog title
		self.set_resizable(False)

		def count(buffer, bounds):
			start, end = bounds
			lines = end.get_line() - start.get_line() + 1
			chars = end.get_offset() - start.get_offset()

			strings = start.get_text(end).strip().split()
			non_space_chars = sum(len(s) for s in strings)

			words = 0
			iter = start.copy()
			while iter.compare(end) < 0:
				if iter.forward_word_end():
					words += 1
				elif iter.compare(end) == 0:
					# When end is end of buffer forward_end_word returns False
					words += 1
					break
				else:
					break

			return lines, words, chars, non_space_chars

		buffer = pageview.view.get_buffer()
		buffercount = count(buffer, buffer.get_bounds())
		insert = buffer.get_iter_at_mark(buffer.get_insert())
		start = buffer.get_iter_at_line(insert.get_line())
		end = start.copy()
		end.forward_line()
		paracount = count(buffer, (start, end))
		if buffer.get_has_selection():
			selectioncount = count(buffer, buffer.get_selection_bounds())
		else:
			selectioncount = (0, 0, 0, 0)

		table = gtk.Table(3, 4)
		table.set_row_spacings(5)
		table.set_col_spacings(12)
		self.vbox.add(table)

		plabel = gtk.Label(_('Page')) # T: label in word count dialog
		alabel = gtk.Label(_('Paragraph')) # T: label in word count dialog
		slabel = gtk.Label(_('Selection')) # T: label in word count dialog
		wlabel = gtk.Label('<b>'+_('Words')+'</b>:') # T: label in word count dialog
		llabel = gtk.Label('<b>'+_('Lines')+'</b>:') # T: label in word count dialog
		clabel = gtk.Label('<b>'+_('Characters')+'</b>:') # T: label in word count dialog
		dlabel = gtk.Label('<b>'+_('Characters excluding spaces')+'</b>:') # T: label in word count dialog

		for label in (wlabel, llabel, clabel, dlabel):
			label.set_use_markup(True)
			label.set_alignment(0.0, 0.5)

		# Heading
		table.attach(plabel, 1,2, 0,1)
		table.attach(alabel, 2,3, 0,1)
		table.attach(slabel, 3,4, 0,1)

		# Lines
		table.attach(llabel, 0,1, 1,2)
		table.attach(gtk.Label(str(buffercount[0])), 1,2, 1,2)
		table.attach(gtk.Label(str(paracount[0])), 2,3, 1,2)
		table.attach(gtk.Label(str(selectioncount[0])), 3,4, 1,2)

		# Words
		table.attach(wlabel, 0,1, 2,3)
		table.attach(gtk.Label(str(buffercount[1])), 1,2, 2,3)
		table.attach(gtk.Label(str(paracount[1])), 2,3, 2,3)
		table.attach(gtk.Label(str(selectioncount[1])), 3,4, 2,3)

		# Characters
		table.attach(clabel, 0,1, 3,4)
		table.attach(gtk.Label(str(buffercount[2])), 1,2, 3,4)
		table.attach(gtk.Label(str(paracount[2])), 2,3, 3,4)
		table.attach(gtk.Label(str(selectioncount[2])), 3,4, 3,4)

		# Characters excluding spaces
		table.attach(dlabel, 0,1, 4,5)
		table.attach(gtk.Label(str(buffercount[3])), 1,2, 4,5)
		table.attach(gtk.Label(str(paracount[3])), 2,3, 4,5)
		table.attach(gtk.Label(str(selectioncount[3])), 3,4, 4,5)


class MoveTextDialog(Dialog):

	def __init__(self, ui, pageview):
		Dialog.__init__(self, ui, _('Move Text to Other Page'), # T: Dialog title
			button=(_('_Move'), 'gtk-ok') )  # T: Button label
		self.pageview = pageview
		self.page = self.pageview.page
		assert self.page, 'No source page !?'
		buffer = self.pageview.view.get_buffer()
		assert buffer.get_has_selection(), 'No Selection present'
		self.text = self.pageview.get_selection(format='wiki')
		assert self.text # just to be sure
		start, end = buffer.get_selection_bounds()
		self.bounds = (start.get_offset(), end.get_offset())
			# Save selection bounds - can get lost later :S

		self.uistate.setdefault('link', True)
		self.uistate.setdefault('open_page', False)
		self.add_form([
			('page', 'page', _('Move text to'), self.page), # T: Input in 'move text' dialog
			('link', 'bool', _('Leave link to new page')), # T: Input in 'move text' dialog
			('open_page', 'bool', _('Open new page')), # T: Input in 'move text' dialog

		], self.uistate )

	def do_response_ok(self):
		newpage = self.form['page']
		if not newpage:
			return False
		newpage = self.ui.notebook.get_page(newpage)

		# Copy text
		if newpage.exists():
			self.ui.append_text_to_page(newpage.name, self.text)
		else:
			newpage = self.ui.new_page_from_text(self.text, name=newpage.name, use_template=True)

		# Delete text (after copy was succesfull..)
		buffer = self.pageview.view.get_buffer()
		bounds = map(buffer.get_iter_at_offset, self.bounds)
		buffer.delete(*bounds)

		# Insert Link
		self.uistate['link'] = self.form['link']
		if self.form['link']:
			href = self.form.widgets['page'].get_text() # TODO add method to Path "get_link" which gives rel path formatted correctly
			buffer.insert_link_at_cursor(href, href)

		# Show page
		self.uistate['open_page'] = self.form['open_page']
		if self.form['open_page']:
			self.ui.open_page(newpage)

		return True


class NewFileDialog(Dialog):

	def __init__(self, ui, basename):
		Dialog.__init__(self, ui, _('New File')) # T: Dialog title
		self.add_form((
			('basename', 'string', _('Name')), # T: input for new file name
		), {
			'basename': basename
		})

	def show_all(self):
		Dialog.show_all(self)

		# Select only first part of name
		# TODO - make this a widget type in widgets.py
		text = self.form.widgets['basename'].get_text()
		if '.' in text:
			name, ext = text.split('.', 1)
			self.form.widgets['basename'].select_region(0, len(name))

	def do_response_ok(self):
		self.result = self.form['basename']
		return True<|MERGE_RESOLUTION|>--- conflicted
+++ resolved
@@ -34,13 +34,8 @@
 from zim.parsing import link_type, Re, url_re
 from zim.formats import get_format, increase_list_iter, \
 	ParseTree, ElementTreeModule, OldParseTreeBuilder, \
-<<<<<<< HEAD
-	BULLET, CHECKED_BOX, UNCHECKED_BOX, XCHECKED_BOX
+	BULLET, CHECKED_BOX, UNCHECKED_BOX, XCHECKED_BOX, LINE_TEXT
 from zim.actions import get_gtk_actiongroup, gtk_accelerator_preparse_list, action, toggle_action
-=======
-	BULLET, CHECKED_BOX, UNCHECKED_BOX, XCHECKED_BOX, LINE_TEXT
-from zim.actions import gtk_accelerator_preparse_list
->>>>>>> b71cb5f1
 from zim.gui.widgets import ui_environment, \
 	Dialog, FileDialog, QuestionDialog, ErrorDialog, \
 	Button, CloseButton, MenuButton, BrowserTreeView, InputEntry, \
@@ -65,7 +60,7 @@
 	__gsignals__ = {
 		'size-request': 'override',
 	}
-       
+
 	def __init__(self):
 		CustomObjectWidget.__init__(self)
 		# Set color of the line.
@@ -84,7 +79,7 @@
 		return LineSeparator()
 
 ObjectManager.register_object('line', LineObject)
- 
+
 def IS_LINE(line):
 	'''Function used for line autoformatting.'''
 	length = len(line)
@@ -149,49 +144,7 @@
 # States that influence keybindings - we use this to explicitly
 # exclude other states. E.g. MOD2_MASK seems to be set when either
 # numlock or fn keys are active, resulting in keybindings failing
-<<<<<<< HEAD
 KEYSTATES = gtk.gdk.CONTROL_MASK |gtk.gdk.META_MASK| gtk.gdk.SHIFT_MASK | gtk.gdk.MOD1_MASK
-=======
-KEYSTATES = gtk.gdk.META_MASK | gtk.gdk.SHIFT_MASK | gtk.gdk.MOD1_MASK
-
-ui_actions = (
-	# name, stock id, label, accelerator, tooltip, readonly
-	('undo', 'gtk-undo', _('_Undo'), '<Primary>Z', '', False), # T: Menu item
-	('redo', 'gtk-redo', _('_Redo'), '<Primary><shift>Z', '', False), # T: Menu item
-	('redo_alt1', None, '', '<Primary>Y', '', False),
-	('cut', 'gtk-cut', _('Cu_t'), '<Primary>X', '', False), # T: Menu item
-	('copy', 'gtk-copy', _('_Copy'), '<Primary>C', '', False), # T: Menu item
-	('paste', 'gtk-paste', _('_Paste'), '<Primary>V', '', False), # T: Menu item
-	('delete', 'gtk-delete', _('_Delete'), '', '', False), # T: Menu item
-	('toggle_checkbox', STOCK_CHECKED_BOX, _('Toggle Checkbox \'V\''), 'F12', '', False), # T: Menu item
-	('xtoggle_checkbox', STOCK_XCHECKED_BOX, _('Toggle Checkbox \'X\''), '<shift>F12', '', False), # T: Menu item
-	('edit_object', 'gtk-properties', _('_Edit Link or Object...'), '<Primary>E', '', False), # T: Menu item
-	('remove_link', None, _('_Remove Link'), '', '', False), # T: Menu item
-	('insert_date', None, _('_Date and Time...'), '<Primary>D', '', False), # T: Menu item
-	('insert_image', None, _('_Image...'), '', '', False), # T: Menu item
-	('insert_bullet_list', None, _('Bulle_t List'), '', '', False), # T: Menu item
-	('insert_numbered_list', None, _('_Numbered List'), '', '', False), # T: Menu item
-	('insert_checkbox_list', None, _('Checkbo_x List'), '', '', False), # T: Menu item,
-	('apply_format_bullet_list', None, _('Bulle_t List'), '', '', False), # T: Menu item,
-	('apply_format_numbered_list', None, _('_Numbered List'), '', '', False), # T: Menu item,
-	('apply_format_checkbox_list', None, _('Checkbo_x List'), '', '', False), # T: Menu item,
-	('insert_text_from_file', None, _('Text From _File...'), '', '', False), # T: Menu item
-	('insert_link', 'zim-link', _('_Link...'), '<Primary>L', _('Insert Link'), False), # T: Menu item
-	('insert_line', None, _('Line'), '', '', False), # T: Menu item        
-	('clear_formatting', None, _('_Clear Formatting'), '<Primary>9', '', False), # T: Menu item
-	('show_find', 'gtk-find', _('_Find...'), '<Primary>F', '', True), # T: Menu item
-	('show_find_alt1', None, '', '<Primary>F3', '', True),
-	('find_next', None, _('Find Ne_xt'), '<Primary>G', '', True), # T: Menu item
-	('find_next_alt1', None, '', 'F3', '', True), # T: Menu item
-	('find_previous', None, _('Find Pre_vious'), '<Primary><shift>G', '', True), # T: Menu item
-	('find_previous_alt1', None, '', '<shift>F3', '', True),
-	('show_find_and_replace', 'gtk-find-and-replace', _('_Replace...'), '<Primary>H', '', False), # T: Menu item
-	('show_word_count', None, _('Word Count...'), '', '', True), # T: Menu item
-	('zoom_in', 'gtk-zoom-in', _('_Zoom In'), '<Primary>plus', '', True), # T: Menu item
-	('zoom_in_alt1', None, '', '<Primary>equal', '', True),
-	('zoom_out', 'gtk-zoom-out', _('Zoom _Out'), '<Primary>minus', '', True), # T: Menu item
-	('zoom_reset', 'gtk-zoom-100', _('_Normal Size'), '<Primary>0', '', True), # T: Menu item to reset zoom
->>>>>>> b71cb5f1
 
 MENU_ACTIONS = (
 	# name, stock id, label
@@ -5686,9 +5639,7 @@
 		with buffer.user_action:
 			buffer.insert_object_at_cursor(obj)
 
-<<<<<<< HEAD
-	@action(_('_Image...'), readonly=False) # T: Menu item
-=======
+	@action(_('_Line'), readonly=False) # T: Menu item
 	def insert_line(self):
 		'''
                 This function is called from menu action.
@@ -5702,7 +5653,7 @@
 			# Add newline after line separator widget.
 			buffer.insert_at_cursor('\n')
 
->>>>>>> b71cb5f1
+	@action(_('_Image...'), readonly=False) # T: Menu item
 	def insert_image(self, file=None, type=None, interactive=True, force=False):
 		'''Menu action to insert an image, shows the L{InsertImageDialog}
 
