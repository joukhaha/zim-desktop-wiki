# -*- coding: utf-8 -*-

# Copyright 2009 Jaap Karssenberg <pardus@cpan.org>

import gtk
import logging

import zim.plugins
from zim.gui.applications import \
	get_application, get_helper_applications, CustomCommandDialog
from zim.gui.widgets import Dialog, Button, BrowserTreeView
from zim.gui.pageview import PageView


logger = logging.getLogger('zim.gui.preferencesdialog')


class PreferencesDialog(Dialog):
	'''Preferences dialog consisting of tabs with various options and
	a tab with plugins. Options are not defined here, but need to be
	registered using GtkInterface.register_preferences().
	'''

	def __init__(self, ui):
		Dialog.__init__(self, ui, _('Preferences')) # T: Dialog title
		gtknotebook = gtk.Notebook()
		self.vbox.add(gtknotebook)

		# Dynamic tabs
		for category, preferences in ui.preferences_register.items():
			table = gtk.Table()
			table.set_border_width(5)
			table.set_row_spacings(12)
			table.set_col_spacings(12)
			vbox = gtk.VBox()
			vbox.pack_start(table, False)
			gtknotebook.append_page(vbox, gtk.Label(category))
			fields = []
			for p in preferences:
				section, key, type, label = p
				value = ui.preferences[section][key]
				fields.append(((section, key), type, label, value))
				# a tuple is hashable and can be used as field name...
			self.add_fields(fields, table=table, trigger_response=False)
			if category == 'Interface':
				self._add_font_selection(table, vbox)

		# Styles tab
		#~ gtknotebook.append_page(StylesTab(self), gtk.Label('Styles'))

		# Keybindings tab
		#~ gtknotebook.append_page(KeyBindingsTab(self), gtk.Label('Key bindings'))

		# Applications tab
		table = gtk.Table()
		table.set_border_width(5)
		table.set_row_spacings(12)
		table.set_col_spacings(12)
		self.add_fields( (
			('file_browser', 'list', _('File browser'), (None, ())),
				# T: Input for application type in preferences dialog
			('web_browser', 'list', _('Web browser'), (None, ())),
				# T: Input for application type in preferences dialog
			('email_client', 'list', _('Email client'), (None, ())),
				# T: Input for application type in preferences dialog
		), table=table, trigger_response=False)
		for type in ('file_browser', 'web_browser', 'email_client'):
			self._append_applications(type)
		vbox = gtk.VBox()
		vbox.pack_start(table, False)
		gtknotebook.append_page(vbox, gtk.Label(_('Applications')))
				# T: Heading in preferences dialog

		# Plugins tab
		gtknotebook.append_page(PluginsTab(self), gtk.Label(_('Plugins')))
				# T: Heading in preferences dialog

	def _add_font_selection(self, table, vbox):
		# need to hardcode this, can not register it as a preference
		self.add_fields((
			('use_custom_font', 'bool', _('Use a custom font'), False),),
				# T: Option in preferences dialog
			table=table, trigger_response=False)
		self.use_custom_font = self.inputs.pop('use_custom_font')

		self.fontbutton = gtk.FontButton()
		self.fontbutton.set_sensitive(False)
		try:
			font = PageView.style['TextView']['font']
			if font:
				self.fontbutton.set_font_name(font)
				self.fontbutton.set_sensitive(True)
				self.use_custom_font.set_active(True)
		except KeyError:
			pass
		self.use_custom_font.connect('toggled',
			lambda o: self.fontbutton.set_sensitive(self.use_custom_font.get_active()))

		# HACK - how to do proper layout fontbutton ?
		self.fontbutton.set_size_request(200, -1)
		hbox = gtk.HBox()
		vbox.pack_start(hbox, False)
		hbox.pack_start(gtk.Label('\t\t'), False)
		hbox.pack_start(self.fontbutton, False)

	def _append_applications(self, type):
		# TODO search for other options

		current = self.ui.preferences['GtkInterface'][type]
		apps = get_helper_applications(type)
		if not current in [app.key for app in apps]:
			app = get_application(current)
			if app:
				apps.insert(0, app)
			else:
				logger.warn('Could not find application: %s', current)

		name_map = {}
		setattr(self, '%s_map' % type, name_map)

		combobox = self.inputs[type]
		for app in apps:
			name = app.name
			name_map[name] = app.key
			combobox.append_text(name)

		try:
			active = [app.key for app in apps].index(current)
			combobox.set_active(active)
		except ValueError:
			pass

	def do_response_ok(self):
		if self.use_custom_font.get_active():
			font = self.fontbutton.get_font_name()
		else:
			font = None
		PageView.style['TextView']['font'] = font
		PageView.style.write()

		for type in ('file_browser', 'web_browser', 'email_client'):
			combobox = self.inputs.pop(type)
			name = combobox.get_active_text()
			name_map = getattr(self, '%s_map' % type)
			self.ui.preferences['GtkInterface'][type] = name_map[name]

		fields = self.get_fields()
		#~ print fields
		for key, value in fields.items():
			section, key = key
			self.ui.preferences[section][key] = value
		self.ui.save_preferences()
		return True


class PluginsTab(gtk.HBox):

	# TODO defined checks for plugin dependencies and grey them out here if
	# the check fails - or give an error popup with the result of the check

	def __init__(self, dialog):
		gtk.HBox.__init__(self, spacing=12)
		self.set_border_width(5)
		self.dialog = dialog

		treeview = PluginsTreeView(self.dialog.ui)
		treeview.connect('row-activated', self.do_row_activated)
		swindow = gtk.ScrolledWindow()
		swindow.set_policy(gtk.POLICY_NEVER, gtk.POLICY_AUTOMATIC)
		swindow.set_shadow_type(gtk.SHADOW_IN)
		self.pack_start(swindow, False)
		swindow.add(treeview)

		vbox = gtk.VBox()
		self.add(vbox)

		def heading(text):
			label = gtk.Label()
			label.set_markup('<b>%s</b>' % text)
			label.set_alignment(0.0, 0.5)
			return label

		vbox.pack_start(heading(_('Name')), False)
			# T: Heading in plugins tab of preferences dialog
		self.name_label = gtk.Label()
		self.name_label.set_alignment(0.0, 0.5)
		vbox.pack_start(self.name_label, False)
		vbox.pack_start(heading('\n'+_('Description')), False)
			# T: Heading in plugins tab of preferences dialog
		self.description_label = gtk.Label()
		self.description_label.set_alignment(0.0, 0.5)
		vbox.pack_start(self.description_label, False) # FIXME run through plain format to make links
		vbox.pack_start(heading('\n'+_('Author')), False)
			# T: Heading in plugins tab of preferences dialog
		self.author_label= gtk.Label()
		self.author_label.set_alignment(0.0, 0.5)
		vbox.pack_start(self.author_label, False) # FIXME idem

		hbox = gtk.HBox(spacing=5)
		vbox.pack_end(hbox, False)

		self.plugin_help_button = \
			Button(stock=gtk.STOCK_HELP, label=_('_More')) # T: Button in plugin tab
		self.plugin_help_button.connect('clicked', self.on_help_button_clicked)
		hbox.pack_start(self.plugin_help_button, False)

		self.configure_button = \
			Button(stock=gtk.STOCK_PREFERENCES, label=_('C_onfigure')) # T: Button in plugin tab
		self.configure_button.connect('clicked', self.on_configure_button_clicked)
		hbox.pack_start(self.configure_button, False)

		self.do_row_activated(treeview, (0,), 0)

	def do_row_activated(self, treeview, path, col):
		active = treeview.get_model()[path][0]
		klass = treeview.get_model()[path][2]
		self._klass = klass
		self.name_label.set_text(klass.plugin_info['name'].strip())
		self.description_label.set_text(klass.plugin_info['description'].strip())
		self.author_label.set_text(klass.plugin_info['author'].strip() + '\n')
		self.configure_button.set_sensitive(active and bool(klass.plugin_preferences))
		self.plugin_help_button.set_sensitive('manualpage' in klass.plugin_info)

	def on_help_button_clicked(self, button):
		self.dialog.ui.show_help(self._klass.plugin_info['manualpage'])

	def on_configure_button_clicked(self, button):
		PluginConfigureDialog(self.dialog, self._klass).run()


class PluginsTreeModel(gtk.ListStore):

	def __init__(self, ui):
		gtk.ListStore.__init__(self, bool, str, object)
		self.ui = ui
		loaded = [p.__class__ for p in self.ui.plugins]
<<<<<<< HEAD
		for plugin in zim.plugins.list_plugins():
			try:
				klass = zim.plugins.get_plugin(plugin)
			except:
				logger.exception('Failed to load plugin "%s"', plugin)
=======
		for name in zim.plugins.list_plugins():
			try:
				klass = zim.plugins.get_plugin(name)
			except:
				logger.exception('Could not load plugin %s', name)
				continue
>>>>>>> da4e6163
			else:
				l = klass in loaded
				self.append((l, klass.plugin_info['name'], klass))

	def do_toggle_path(self, path):
		loaded, name, klass = self[path]
		if loaded:
			self.ui.unload_plugin(klass.plugin_key)
			self[path][0] = False
		else:
			self.ui.load_plugin(klass.plugin_key)
			self[path][0] = True


class PluginsTreeView(BrowserTreeView):

	def __init__(self, ui):
		BrowserTreeView.__init__(self)

		model = PluginsTreeModel(ui)
		self.set_model(model)

		cellrenderer = gtk.CellRendererToggle()
		cellrenderer.connect('toggled', lambda o, p: model.do_toggle_path(p))
		self.append_column(
			gtk.TreeViewColumn(_('Enabled'), cellrenderer, active=0))
			# T: Column in plugin tab
		self.append_column(
			gtk.TreeViewColumn(_('Plugin'), gtk.CellRendererText(), text=1))
			# T: Column in plugin tab


class PluginConfigureDialog(Dialog):

	def __init__(self, dialog, klass):
		Dialog.__init__(self, dialog, _('Configure Plugin')) # T: Dialog title
		self.ui = dialog.ui

		classes = [p.__class__ for p in self.ui.plugins]
		i = classes.index(klass)
		self.plugin = self.ui.plugins[i]

		label = gtk.Label(_('Options for plugin %s') % klass.plugin_info['name'])
			# T: Heading for 'configure plugin' dialog - %s is the plugin name
		self.vbox.add(label)

		fields = []
		self.preferences = dialog.ui.preferences[klass.__name__]
		for key, type, label, default in klass.plugin_preferences:
			self.preferences.setdefault(key, default) # just to be sure
			fields.append((key, type, label, self.preferences[key]))
		self.add_fields(fields)

	def do_response_ok(self):
		self.preferences.update(self.get_fields())
		self.plugin.emit('preferences-changed')
		self.ui.save_preferences()
		return True


class StylesTab(gtk.VBox):

	def __init__(self, dialog):
		gtk.VBox.__init__(self)
		self.add(gtk.Label('TODO add treeview with styles'))


class StylesTreeModel(gtk.ListStore):

	def __init__(self, ui):
		#'weight', 'scale', 'style', 'background', 'foreground', 'strikethrough',
		# 'family', 'wrap-mode', 'indent', 'underline'
		gtk.ListStore.__init__(self, bool, str, object)


class KeyBindingsTab(gtk.VBox):

	def __init__(self, dialog):
		gtk.VBox.__init__(self)
		self.add(gtk.Label('TODO add treeview with accelerators'))

#~ Build editable treeview of menu items + accelerators
#~
#~ Just getting action names does not give menu structure,
#~ so walk the menu.
#~
#~ Menus are containers, have a foreach
#~ Menutitems are bin, can have submenu
#~
#~ Get label using get_child() etc (probably gives a box with icon,
#~ label, accel, etc.)
#~
#~ Test get_submenu(),
#~ if is None: leaf item, get accelerator
#~ elif value: recurs
#~
#~ To get the accelerator:
#~ accel_path = menuitem.get_accel_path() (make sure this is not the mnemonic..)
#~ key, mod = gtk.accel_map_lookup_entry(accel_path)
#~
#~ To get / set accelerator labels in the UI use:
#~ gtk.accelerator_name() to get a name to display
#~
#~ To parse name set by user
#~ gtk.accelerator_parse()
#~ gtk.accelerator_valid()
#~
#~ To change the accelerator:
#~ Maybe first unlock path in accel_map and unlock the actiongroup..
#~ gtk.accel_map.change_entry(accel_path, key, mods, replace=True)
#~ check return value
#~
#~ To get updates for ui use:
#~ gtk.accel_map_get().connect('changed', func(o, accel_path, key, mods))
#~ This way we also get any accelerators that were deleted as result of
#~ replace=True<|MERGE_RESOLUTION|>--- conflicted
+++ resolved
@@ -234,20 +234,12 @@
 		gtk.ListStore.__init__(self, bool, str, object)
 		self.ui = ui
 		loaded = [p.__class__ for p in self.ui.plugins]
-<<<<<<< HEAD
-		for plugin in zim.plugins.list_plugins():
-			try:
-				klass = zim.plugins.get_plugin(plugin)
-			except:
-				logger.exception('Failed to load plugin "%s"', plugin)
-=======
 		for name in zim.plugins.list_plugins():
 			try:
 				klass = zim.plugins.get_plugin(name)
 			except:
 				logger.exception('Could not load plugin %s', name)
 				continue
->>>>>>> da4e6163
 			else:
 				l = klass in loaded
 				self.append((l, klass.plugin_info['name'], klass))
