# -*- coding: utf-8 -*-

# Copyright 2009 Jaap Karssenberg <pardus@cpan.org>

from __future__ import with_statement

<<<<<<< HEAD
from tests import TestCase, get_test_data_page, get_test_page, MockObject

import logging
=======
from tests import TestCase, LoggingFilter, get_test_data_page, get_test_page
>>>>>>> eff0b4b3

from zim.fs import *
from zim.formats import wiki, ParseTree
from zim.notebook import Path
from zim.gui.pageview import *


class FilterNoSuchImageWarning(LoggingFilter):

	logger = 'zim.gui.pageview'
	message = 'No such image:'


def get_tree(wikitext):
	tree = wiki.Parser().parse(wikitext)
	notebook, page = get_test_page()
	notebook.get_store(page).dir = Dir('/foo') # HACK
	tree.resolve_images(notebook, page)
	return tree


def get_tree_from_xml(xml):
	# For some reason this does not work with cElementTree.XMLBuilder ...
	from xml.etree.ElementTree import XMLTreeBuilder
	builder = XMLTreeBuilder()
	builder.feed(xml)
	root = builder.close()
	return ParseTree(root)


class TestTextBuffer(TestCase):

	def runTest(self):
		'''Test serialization of the page view textbuffer'''
		wikitext = get_test_data_page('wiki', 'roundtrip')
		tree = get_tree(wikitext)
		buffer = TextBuffer()
		with FilterNoSuchImageWarning():
			buffer.set_parsetree(tree)

		raw1 = buffer.get_parsetree(raw=True)
		result1 = buffer.get_parsetree()
		#~ print tree.tostring()
		#~ print result1.tostring()
		#~ self.assertEqualDiff(result1.tostring(), tree.tostring())

		# Compare cooked tree after dumping back
		resulttext = u''.join(wiki.Dumper().dump(result1))
		self.assertEqualDiff(resulttext, wikitext)

		# Compare we are stable when loading raw tree again
		raw = raw1.tostring()
		with FilterNoSuchImageWarning():
			buffer.set_parsetree(raw1)
		self.assertEqualDiff(raw1.tostring(), raw)
			# If this fails, set_parsetree is modifying the tree
		raw2 = buffer.get_parsetree(raw=True)
		self.assertEqualDiff(raw2.tostring(), raw)
			# Actual cooked roundtrip test

		# Compare we are stable when loading cooked tree again
		cooked = result1.tostring()
		with FilterNoSuchImageWarning():
			buffer.set_parsetree(result1)
		self.assertEqualDiff(result1.tostring(), cooked)
			# If this fails, set_parsetree is modifying the tree
		result2 = buffer.get_parsetree()
		self.assertEqualDiff(result2.tostring(), cooked)
			# Actual cooked roundtrip test

		# Test 'raw' really preserves "errors"
		input = '''\
<?xml version='1.0' encoding='utf-8'?>
<zim-tree raw="True">
foo<h level="1">bar</h>baz

dus <pre>ja</pre> hmm

<h level="2">foo
</h>bar

dus <div indent="5">ja</div> <emphasis>hmm
dus ja
</emphasis>grrr

<li bullet="*" indent="0"> Foo</li>
<li bullet="*" indent="0"> Bar</li>
</zim-tree>'''
		tree = get_tree_from_xml(input)
		buffer.set_parsetree(tree)
		self.assertFalse(buffer.get_modified())

		rawtree = buffer.get_parsetree(raw=True)
		self.assertFalse(buffer.get_modified())
		self.assertEqualDiff(rawtree.tostring(), input)

		# Test errors are cleaned up correctly
		wanted = '''\
<?xml version='1.0' encoding='utf-8'?>
<zim-tree>
foo

<h level="1">bar</h>
baz

dus <code>ja</code> hmm

<h level="2">foo</h>
bar

dus ja <emphasis>hmm</emphasis>
<emphasis>dus ja</emphasis>
grrr

<li bullet="*" indent="0">Foo</li><li bullet="*" indent="0">Bar</li></zim-tree>'''
		tree = buffer.get_parsetree()
		self.assertFalse(buffer.get_modified())
		self.assertEqualDiff(tree.tostring(), wanted)

		# Test pasteing some simple text
		buffer.set_parsetree(tree) # reset without errors
		input = '''\
<?xml version='1.0' encoding='utf-8'?>
<zim-tree><strong>Bold</strong></zim-tree>'''
		wanted = '''\
<?xml version='1.0' encoding='utf-8'?>
<zim-tree>
foo

<h level="1">bar</h>
baz

dus <code>ja</code> hmm

<h level="2">foo</h>
bar

dus ja <emphasis>hmm</emphasis>
<emphasis>dus ja</emphasis>
grrr

<li bullet="*" indent="0">Foo<strong>Bold</strong></li><li bullet="*" indent="0">Bar</li></zim-tree>'''
		pastetree = get_tree_from_xml(input)
		iter = buffer.get_iter_at_line(15)
		iter.forward_chars(5) # position after "* Foo"
		buffer.insert_parsetree(iter, pastetree, interactive=True)
		tree = buffer.get_parsetree()
		self.assertTrue(buffer.get_modified())
		self.assertEqualDiff(tree.tostring(), wanted)

		# Now paste list halfway and see result is OK
		# because of the bullets pasting should go to a new line
		# automatically
		input = '''\
<?xml version='1.0' encoding='utf-8'?>
<zim-tree><li>Foo</li><li>Bar</li>
</zim-tree>'''
		wanted = '''\
<?xml version='1.0' encoding='utf-8'?>
<zim-tree>
foo

<h level="1">bar</h>
baz
<li bullet="*" indent="0">Foo</li><li bullet="*" indent="0">Bar</li>


dus <code>ja</code> hmm

<h level="2">foo</h>
bar

dus ja <emphasis>hmm</emphasis>
<emphasis>dus ja</emphasis>
grrr

<li bullet="*" indent="0">Foo<strong>Bold</strong></li><li bullet="*" indent="0">Bar</li></zim-tree>'''
		pastetree = get_tree_from_xml(input)
		iter = buffer.get_iter_at_line(4)
		iter.forward_chars(3) # position after "baz"
		buffer.insert_parsetree(iter, pastetree, interactive=True)
		tree = buffer.get_parsetree()
		self.assertTrue(buffer.get_modified())
		self.assertEqualDiff(tree.tostring(), wanted)

		# Test sanity for editing "errors"
		input = '''\
<?xml version='1.0' encoding='utf-8'?>
<zim-tree>
<li bullet="unchecked-box" indent="0">Box 1</li><li bullet="unchecked-box" indent="0">Box 2</li><li bullet="unchecked-box" indent="0">Box 3</li>
</zim-tree>
'''
		wanted = '''\
<?xml version='1.0' encoding='utf-8'?>
<zim-tree>
<li bullet="unchecked-box" indent="0">Box 1</li>foo <li bullet="unchecked-box" indent="0">Box 2</li><li bullet="unchecked-box" indent="0">Box 3</li>
</zim-tree>'''
		tree = get_tree_from_xml(input)
		buffer.set_parsetree(tree)
		iter = buffer.get_iter_at_line(2) # iter before checkbox
		buffer.insert(iter, 'foo ')
		#print buffer.get_parsetree(raw=True).tostring()
		#print buffer.get_parsetree().tostring()
		tree = buffer.get_parsetree()
		self.assertEqualDiff(tree.tostring(), wanted)

		# Strange bug let to second bullet disappearing in this case
		input = '''\
<?xml version='1.0' encoding='utf-8'?>
<zim-tree>
<li bullet="*" indent="1">Box 1</li><li bullet="*" indent="1">Box 2</li><li bullet="*" indent="1">Box 3</li>
</zim-tree>'''
		tree = get_tree_from_xml(input)
		buffer.set_parsetree(tree)
		iter = buffer.get_iter_at_line(2) # iter before checkbox
		bound = iter.copy()
		bound.forward_char()
		buffer.select_range(iter, bound)
		buffer.toggle_textstyle('strike')
		#~ print buffer.get_parsetree(raw=True).tostring()
		#~ print buffer.get_parsetree().tostring()
		tree = buffer.get_parsetree()
		self.assertEqualDiff(tree.tostring(), input)

		# Check how robust we are for placeholder utf8 character
		buffer = TextBuffer()
		buffer.insert_at_cursor(u'foo \uFFFC bar')
		wanted = '''\
<?xml version='1.0' encoding='utf-8'?>
<zim-tree>foo  bar</zim-tree>'''
		tree = buffer.get_parsetree()
		self.assertEqualDiff(tree.tostring(), wanted)


class TestUndoStackManager(TestCase):

	def runTest(self):
		'''Test the undo/redo functionality'''
		buffer = TextBuffer()
		undomanager = UndoStackManager(buffer)
		wikitext = get_test_data_page('wiki', 'roundtrip')
		tree = get_tree(wikitext)

		with FilterNoSuchImageWarning():
			buffer._insert_element_children(tree.getroot())
				# Use private method to circumvent begin-insert-tree signal etc.

		#~ import pprint
		#~ undomanager.flush_insert()
		i = 0
		for group in undomanager.stack + [undomanager.group]:
			#~ pprint.pprint(
				#~ [(a[0], a[1], a[2], a[3].tostring()[39:]) for a in group] )
			for action in group:
				self.assertEqual(action[1], i) # assert undo stack is continous
				i = action[2]
		self.assertTrue(len(undomanager.stack) > 10) # check we recorded something

		buffertree1 = buffer.get_parsetree(raw=True)

		while undomanager.undo():
			continue

		emptytree = buffer.get_parsetree(raw=True)
		self.assertEqualDiff(emptytree.tostring(),
			"<?xml version='1.0' encoding='utf-8'?>\n<zim-tree raw=\"True\" />")

		with FilterNoSuchImageWarning():
			while undomanager.redo():
				continue

		buffertree2 = buffer.get_parsetree(raw=True)
		self.assertEqualDiff(buffertree2.tostring(), buffertree1.tostring())

		while undomanager.undo():
			continue

		emptytree = buffer.get_parsetree(raw=True)
		self.assertEqualDiff(emptytree.tostring(),
			"<?xml version='1.0' encoding='utf-8'?>\n<zim-tree raw=\"True\" />")

		buffer.clear()
		self.assertTrue(len(undomanager.stack) == 0)
		undomanager.unblock()

		# test merging
		for c in 'fooo barr baz':
			with buffer.user_action:
				buffer.insert_at_cursor(c)
		#~ import pprint
		#~ undomanager.flush_insert()
		#~ pprint.pprint(undomanager.stack)
		self.assertTrue(len(undomanager.stack) == 5) # 3 words, 2 spaces
		for group in undomanager.stack:
			self.assertTrue(len(group) == 1) # merge was sucessfull
		self.assertEqualDiff(buffer.get_parsetree().tostring(),
			"<?xml version='1.0' encoding='utf-8'?>\n<zim-tree>fooo barr baz</zim-tree>")

		for wanted in (
			"<?xml version='1.0' encoding='utf-8'?>\n<zim-tree>fooo barr </zim-tree>",
			"<?xml version='1.0' encoding='utf-8'?>\n<zim-tree>fooo barr</zim-tree>",
			"<?xml version='1.0' encoding='utf-8'?>\n<zim-tree>fooo </zim-tree>",
			"<?xml version='1.0' encoding='utf-8'?>\n<zim-tree>fooo</zim-tree>",
			"<?xml version='1.0' encoding='utf-8'?>\n<zim-tree />"
		):
			undomanager.undo()
			self.assertEqualDiff(buffer.get_parsetree().tostring(), wanted)

		while undomanager.redo():
			continue
		self.assertEqualDiff(buffer.get_parsetree().tostring(),
			"<?xml version='1.0' encoding='utf-8'?>\n<zim-tree>fooo barr baz</zim-tree>")

		# test other actions
		iter = buffer.get_iter_at_offset(7)
		buffer.place_cursor(iter)
		buffer.select_word()
		buffer.toggle_textstyle('strong', interactive=True)
		self.assertEqualDiff(buffer.get_parsetree().tostring(),
			"<?xml version='1.0' encoding='utf-8'?>\n<zim-tree>fooo <strong>barr</strong> baz</zim-tree>")

		undomanager.undo()
		self.assertEqualDiff(buffer.get_parsetree().tostring(),
			"<?xml version='1.0' encoding='utf-8'?>\n<zim-tree>fooo barr baz</zim-tree>")

		undomanager.redo()
		self.assertEqualDiff(buffer.get_parsetree().tostring(),
			"<?xml version='1.0' encoding='utf-8'?>\n<zim-tree>fooo <strong>barr</strong> baz</zim-tree>")

		start, end = map(buffer.get_iter_at_offset, (5, 10))
		with buffer.user_action:
			buffer.delete(start, end)
		self.assertEqualDiff(buffer.get_parsetree().tostring(),
			"<?xml version='1.0' encoding='utf-8'?>\n<zim-tree>fooo baz</zim-tree>")

		undomanager.undo()
		self.assertEqualDiff(buffer.get_parsetree().tostring(),
			"<?xml version='1.0' encoding='utf-8'?>\n<zim-tree>fooo <strong>barr</strong> baz</zim-tree>")

		undomanager.redo()
		self.assertEqualDiff(buffer.get_parsetree().tostring(),
			"<?xml version='1.0' encoding='utf-8'?>\n<zim-tree>fooo baz</zim-tree>")

		# test folding
		undomanager.undo()
		undomanager.undo()
		undomanager.undo()
		undomanager.undo()

		self.assertEqualDiff(buffer.get_parsetree().tostring(),
			"<?xml version='1.0' encoding='utf-8'?>\n<zim-tree>fooo barr</zim-tree>")

		with buffer.user_action:
			buffer.insert_at_cursor(' ')

		undomanager.undo()
		self.assertEqualDiff(buffer.get_parsetree().tostring(),
			"<?xml version='1.0' encoding='utf-8'?>\n<zim-tree>fooo barr</zim-tree>")

		undomanager.undo() # here we undo fold of 4 undos above
		self.assertEqualDiff(buffer.get_parsetree().tostring(),
			"<?xml version='1.0' encoding='utf-8'?>\n<zim-tree>fooo baz</zim-tree>")
		undomanager.undo()
		self.assertEqualDiff(buffer.get_parsetree().tostring(),
			"<?xml version='1.0' encoding='utf-8'?>\n<zim-tree>fooo <strong>barr</strong> baz</zim-tree>")


class TestFind(TestCase):

	def runTest(self):
		buffer = TextBuffer()
		finder = buffer.finder
		buffer.set_text('''\
FOO FooBar FOOBAR
FooBaz Foo Bar
foo Bar Baz Foo
''')
		buffer.place_cursor(buffer.get_start_iter())

		def check(line, offset, string):
			#~ print 'CHECK', line, offset, text
			cursor = buffer.get_insert_iter()
			#~ print '  GOT', cursor.get_line(), cursor.get_line_offset()
			self.assertEqual(cursor.get_line(), line)
			self.assertEqual(cursor.get_line_offset(), offset)

			if string:
				bound = buffer.get_selection_bounds()
				self.assertTrue(bound)
				selection = bound[0].get_slice(bound[1])
				self.assertEqual(selection, string)

		# Check normal usage, case-insensitive
		for text in ('f', 'fo', 'foo', 'fo', 'f', 'F', 'Fo', 'Foo'):
			finder.find(text)
			check(0, 0, text.upper())

		finder.find('Grr')
		check(0, 0, '')

		finder.find('Foob')
		check(0, 4, 'FooB')

		for line, offset, text in (
			(0, 11, 'FOOB'),
			(1, 0, 'FooB'),
			(0, 4, 'FooB'),
		):
			finder.find_next()
			check(line, offset, text)

		for line, offset, text in (
			(1, 0, 'FooB'),
			(0, 11, 'FOOB'),
			(0, 4, 'FooB'),
		):
			finder.find_previous()
			check(line, offset, text)

		# Case sensitive
		finder.find('Foo', FIND_CASE_SENSITIVE)
		check(0, 4, 'Foo')

		for line, offset, text in (
			(1, 0, 'Foo'),
			(1, 7, 'Foo'),
			(2, 12, 'Foo'),
			(0, 4, 'Foo'),
		):
			finder.find_next()
			check(line, offset, text)

		# Whole word
		finder.find('Foo', FIND_WHOLE_WORD)
		check(1, 7, 'Foo')

		for line, offset, text in (
			(2, 0, 'foo'),
			(2, 12, 'Foo'),
			(0, 0, 'FOO'),
			(1, 7, 'Foo'),
		):
			finder.find_next()
			check(line, offset, text)

		# Regular expression
		finder.find(r'Foo\s*Bar', FIND_REGEX | FIND_CASE_SENSITIVE)
		check(1, 7, 'Foo Bar')
		finder.find_next()
		check(0, 4, 'FooBar')

		# Highlight - just check it doesn't crash
		finder.set_highlight(True)
		finder.set_highlight(False)

		# Now check replace
		finder.find('Foo(\w*)', FIND_REGEX) # not case sensitive!
		check(0, 4, 'FooBar')

		finder.replace('Dus')
		check(0, 4, 'Dus')
		bounds = buffer.get_bounds()
		text = buffer.get_slice(*bounds)
		wanted = '''\
FOO Dus FOOBAR
FooBaz Foo Bar
foo Bar Baz Foo
'''
		self.assertEqualDiff(text, wanted)

		finder.replace_all('dus*\\1*')
		bounds = buffer.get_bounds()
		text = buffer.get_slice(*bounds)
		wanted = '''\
dus** Dus dus*BAR*
dus*Baz* dus** Bar
dus** Bar Baz dus**
'''
		self.assertEqualDiff(text, wanted)
		self.assertEqual(buffer.get_insert_iter().get_offset(), 6)


class TestLists(TestCase):

	def runTest(self):
		'''Test interaction for lists'''

		buffer = TextBuffer()
		input = '''\
<?xml version='1.0' encoding='utf-8'?>
<zim-tree raw="True">Dusss
<li bullet="*" indent="0"> Foo</li>
<li bullet="*" indent="0"> Bar</li>
<li bullet="*" indent="1"> Bar 1</li>
<li bullet="*" indent="2"> Bar 1.1</li>
<li bullet="*" indent="1"> Bar 2</li>
<li bullet="*" indent="1"> Bar 3</li>
<li bullet="*" indent="0"> Baz</li>
Tja
</zim-tree>'''
		tree = get_tree_from_xml(input)
		buffer.set_parsetree(tree)
		tree = buffer.get_parsetree(raw=True)
		self.assertEqualDiff(tree.tostring(), input) # just a sanity check

		undomanager = UndoStackManager(buffer)

		# check list initializes properly
		iter = buffer.get_iter_at_line(3) # Bar 1
		row, list = TextBufferList.new_from_iter(buffer, iter)
		self.assertEqual(list.firstline, 1)
		self.assertEqual(list.lastline, 7)
		self.assertEqual(row, 2)
		self.assertEqual(list, [
			(1, 0, '*'),
			(2, 0, '*'),
			(3, 1, '*'),
			(4, 2, '*'),
			(5, 1, '*'),
			(6, 1, '*'),
			(7, 0, '*'),
		] )

		# Exercise indenting
		iter = buffer.get_iter_at_line(3) # Bar 1
		row, list = TextBufferList.new_from_iter(buffer, iter)
		self.assertFalse(list.can_indent(row))
		self.assertFalse(list.indent(row))

		iter = buffer.get_iter_at_line(2) # Bar
		row, list = TextBufferList.new_from_iter(buffer, iter)
		self.assertTrue(list.can_indent(row))
		self.assertTrue(list.indent(row))
		self.assertFalse(list.can_indent(row))

		wanted = '''\
<?xml version='1.0' encoding='utf-8'?>
<zim-tree raw="True">Dusss
<li bullet="*" indent="0"> Foo</li>
<li bullet="*" indent="1"> Bar</li>
<li bullet="*" indent="2"> Bar 1</li>
<li bullet="*" indent="3"> Bar 1.1</li>
<li bullet="*" indent="2"> Bar 2</li>
<li bullet="*" indent="2"> Bar 3</li>
<li bullet="*" indent="0"> Baz</li>
Tja
</zim-tree>'''
		tree = buffer.get_parsetree(raw=True)
		self.assertEqualDiff(tree.tostring(), wanted)

		iter = buffer.get_iter_at_line(7) # Baz
		row, list = TextBufferList.new_from_iter(buffer, iter)
		self.assertFalse(list.can_unindent(row))
		self.assertFalse(list.unindent(row))

		iter = buffer.get_iter_at_line(3) # Bar 1
		row, list = TextBufferList.new_from_iter(buffer, iter)
		self.assertTrue(list.can_unindent(row))
		self.assertTrue(list.unindent(row))

		wanted = '''\
<?xml version='1.0' encoding='utf-8'?>
<zim-tree raw="True">Dusss
<li bullet="*" indent="0"> Foo</li>
<li bullet="*" indent="1"> Bar</li>
<li bullet="*" indent="1"> Bar 1</li>
<li bullet="*" indent="2"> Bar 1.1</li>
<li bullet="*" indent="2"> Bar 2</li>
<li bullet="*" indent="2"> Bar 3</li>
<li bullet="*" indent="0"> Baz</li>
Tja
</zim-tree>'''
		tree = buffer.get_parsetree(raw=True)
		self.assertEqualDiff(tree.tostring(), wanted)

		for line in (2, 5, 6): # Bar, Bar 2 & Bar 3
			iter = buffer.get_iter_at_line(line)
			row, list = TextBufferList.new_from_iter(buffer, iter)
			self.assertTrue(list.can_unindent(row))
			self.assertTrue(list.unindent(row))

		tree = buffer.get_parsetree(raw=True)
		self.assertEqualDiff(tree.tostring(), input)

		# Test undo / redo for indenting and lists
		for i in range(3):
			self.assertTrue(undomanager.undo())
		tree = buffer.get_parsetree(raw=True)
		self.assertEqualDiff(tree.tostring(), wanted)

		while undomanager.undo():
			pass
		tree = buffer.get_parsetree(raw=True)
		self.assertEqualDiff(tree.tostring(), input)

		while undomanager.redo():
			pass
		tree = buffer.get_parsetree(raw=True)
		self.assertEqualDiff(tree.tostring(), input)

		for i in range(3):
			self.assertTrue(undomanager.undo())
		tree = buffer.get_parsetree(raw=True)
		self.assertEqualDiff(tree.tostring(), wanted)


		# Exercize recursive checkbox lists
		input = '''\
<?xml version='1.0' encoding='utf-8'?>
<zim-tree raw="True">Dusss
<li bullet="unchecked-box" indent="0"> Foo</li>
<li bullet="unchecked-box" indent="0"> Bar</li>
<li bullet="unchecked-box" indent="1"> Bar 1</li>
<li bullet="unchecked-box" indent="2"> Bar 1.1</li>
<li bullet="unchecked-box" indent="1"> Bar 2</li>
<li bullet="unchecked-box" indent="1"> Bar 3</li>
<li bullet="unchecked-box" indent="0"> Baz</li>
Tja
</zim-tree>'''
		tree = get_tree_from_xml(input)
		buffer.set_parsetree(tree)
		tree = buffer.get_parsetree(raw=True)
		self.assertEqualDiff(tree.tostring(), input) # just a sanity check

		undomanager = UndoStackManager(buffer)


		iter = buffer.get_iter_at_line(2) # Bar
		row, list = TextBufferList.new_from_iter(buffer, iter)
		list.update_checkbox(row, CHECKED_BOX)
		wanted = '''\
<?xml version='1.0' encoding='utf-8'?>
<zim-tree raw="True">Dusss
<li bullet="unchecked-box" indent="0"> Foo</li>
<li bullet="checked-box" indent="0"> Bar</li>
<li bullet="checked-box" indent="1"> Bar 1</li>
<li bullet="checked-box" indent="2"> Bar 1.1</li>
<li bullet="checked-box" indent="1"> Bar 2</li>
<li bullet="checked-box" indent="1"> Bar 3</li>
<li bullet="unchecked-box" indent="0"> Baz</li>
Tja
</zim-tree>'''
		tree = buffer.get_parsetree(raw=True)
		self.assertEqualDiff(tree.tostring(), wanted)

		list.update_checkbox(row, UNCHECKED_BOX)
		iter = buffer.get_iter_at_line(3) # Bar 1
		row = list.get_row_from_iter(iter)
		list.update_checkbox(row, XCHECKED_BOX)
		iter = buffer.get_iter_at_line(5) # Bar 2
		row = list.get_row_from_iter(iter)
		list.update_checkbox(row, UNCHECKED_BOX)
		wanted = '''\
<?xml version='1.0' encoding='utf-8'?>
<zim-tree raw="True">Dusss
<li bullet="unchecked-box" indent="0"> Foo</li>
<li bullet="unchecked-box" indent="0"> Bar</li>
<li bullet="xchecked-box" indent="1"> Bar 1</li>
<li bullet="checked-box" indent="2"> Bar 1.1</li>
<li bullet="unchecked-box" indent="1"> Bar 2</li>
<li bullet="checked-box" indent="1"> Bar 3</li>
<li bullet="unchecked-box" indent="0"> Baz</li>
Tja
</zim-tree>'''
		tree = buffer.get_parsetree(raw=True)
		self.assertEqualDiff(tree.tostring(), wanted)

		iter = buffer.get_iter_at_line(5) # Bar 2
		row = list.get_row_from_iter(iter)
		list.update_checkbox(row, CHECKED_BOX)
		wanted = '''\
<?xml version='1.0' encoding='utf-8'?>
<zim-tree raw="True">Dusss
<li bullet="unchecked-box" indent="0"> Foo</li>
<li bullet="unchecked-box" indent="0"> Bar</li>
<li bullet="xchecked-box" indent="1"> Bar 1</li>
<li bullet="checked-box" indent="2"> Bar 1.1</li>
<li bullet="checked-box" indent="1"> Bar 2</li>
<li bullet="checked-box" indent="1"> Bar 3</li>
<li bullet="unchecked-box" indent="0"> Baz</li>
Tja
</zim-tree>'''
		tree = buffer.get_parsetree(raw=True)
		self.assertEqualDiff(tree.tostring(), wanted)

		iter = buffer.get_iter_at_line(4) # Bar 1.1
		row = list.get_row_from_iter(iter)
		list.update_checkbox(row, UNCHECKED_BOX)
		wanted = '''\
<?xml version='1.0' encoding='utf-8'?>
<zim-tree raw="True">Dusss
<li bullet="unchecked-box" indent="0"> Foo</li>
<li bullet="unchecked-box" indent="0"> Bar</li>
<li bullet="unchecked-box" indent="1"> Bar 1</li>
<li bullet="unchecked-box" indent="2"> Bar 1.1</li>
<li bullet="checked-box" indent="1"> Bar 2</li>
<li bullet="checked-box" indent="1"> Bar 3</li>
<li bullet="unchecked-box" indent="0"> Baz</li>
Tja
</zim-tree>'''
		tree = buffer.get_parsetree(raw=True)
		self.assertEqualDiff(tree.tostring(), wanted)

		wantedpre1 = wanted
		iter = buffer.get_iter_at_line(4) # Bar 1.1
		row = list.get_row_from_iter(iter)
		list.update_checkbox(row, CHECKED_BOX)
		wanted = '''\
<?xml version='1.0' encoding='utf-8'?>
<zim-tree raw="True">Dusss
<li bullet="unchecked-box" indent="0"> Foo</li>
<li bullet="checked-box" indent="0"> Bar</li>
<li bullet="checked-box" indent="1"> Bar 1</li>
<li bullet="checked-box" indent="2"> Bar 1.1</li>
<li bullet="checked-box" indent="1"> Bar 2</li>
<li bullet="checked-box" indent="1"> Bar 3</li>
<li bullet="unchecked-box" indent="0"> Baz</li>
Tja
</zim-tree>'''
		tree = buffer.get_parsetree(raw=True)
		self.assertEqualDiff(tree.tostring(), wanted)

		# Test indenting / unindenting the whole list
		wantedpre = wanted
		iter = buffer.get_iter_at_line(1) # Foo
		row = list.get_row_from_iter(iter)
		list.indent(row)
		wanted = '''\
<?xml version='1.0' encoding='utf-8'?>
<zim-tree raw="True">Dusss
<li bullet="unchecked-box" indent="1"> Foo</li>
<li bullet="checked-box" indent="1"> Bar</li>
<li bullet="checked-box" indent="2"> Bar 1</li>
<li bullet="checked-box" indent="3"> Bar 1.1</li>
<li bullet="checked-box" indent="2"> Bar 2</li>
<li bullet="checked-box" indent="2"> Bar 3</li>
<li bullet="unchecked-box" indent="1"> Baz</li>
Tja
</zim-tree>'''
		tree = buffer.get_parsetree(raw=True)
		self.assertEqualDiff(tree.tostring(), wanted)

		list.unindent(row)
		tree = buffer.get_parsetree(raw=True)
		self.assertEqualDiff(tree.tostring(), wantedpre)

		# Test undo / redo for indenting and lists
		for xml in (wanted, wantedpre, wantedpre1):
			self.assertTrue(undomanager.undo())
			tree = buffer.get_parsetree(raw=True)
			self.assertEqualDiff(tree.tostring(), xml)

		for xml in (wantedpre, wanted, wantedpre):
			self.assertTrue(undomanager.redo())
			tree = buffer.get_parsetree(raw=True)
			self.assertEqualDiff(tree.tostring(), xml)

		while undomanager.undo():
			pass
		tree = buffer.get_parsetree(raw=True)
		self.assertEqualDiff(tree.tostring(), input)

		while undomanager.redo():
			pass
		tree = buffer.get_parsetree(raw=True)
		self.assertEqualDiff(tree.tostring(), wantedpre)


def press(widget, string):
	for char in string:
		event = gtk.gdk.Event(gtk.gdk.KEY_PRESS)
		if char == '\n':
			event.keyval = int( gtk.gdk.keyval_from_name('Return') )
		elif char == '\t':
			event.keyval = int( gtk.gdk.keyval_from_name('Tab') )
		else:
			event.keyval = int( gtk.gdk.unicode_to_keyval(ord(char)) )
		event.string = char
		#gtk.main_do_event(event)
		#assert widget.event(event) # Returns True if event was handled
		#while gtk.events_pending():
		#	gtk.main_iteration()
		widget.emit('key-press-event', event)


class TestTextView(TestCase):

	def setUp(self):
		# Initialize default preferences from module
		self.preferences = {}
		for pref in ui_preferences:
			self.preferences[pref[0]] = pref[-1]

	def runTest(self):
		print '\n!! Two GtkWarnings expected here for gdk display !!'
		view = TextView(self.preferences)
		buffer = TextBuffer()
		view.set_buffer(buffer)
		undomanager = UndoStackManager(buffer)

		# Need a window to get the widget realized
		window = gtk.Window()
		window.add(view)
		view.realize()
		#~ window.show_all()
		#~ view.grab_focus()

		press(view, 'aaa\n')
		start, end = buffer.get_bounds()
		self.assertEqual(buffer.get_text(start, end), 'aaa\n')
			# Just checking test routines work

		# Test bullet & indenting logic
		press(view, '* foo')
		wanted = '''\
<?xml version='1.0' encoding='utf-8'?>
<zim-tree raw="True">aaa
<li bullet="*" indent="0"> foo</li></zim-tree>'''
		tree = buffer.get_parsetree(raw=True)
		self.assertEqualDiff(tree.tostring(), wanted)

		press(view, '\n')
		wanted = '''\
<?xml version='1.0' encoding='utf-8'?>
<zim-tree raw="True">aaa
<li bullet="*" indent="0"> foo</li>
<li bullet="*" indent="0"> </li></zim-tree>'''
		tree = buffer.get_parsetree(raw=True)
		start, end = buffer.get_bounds()
		self.assertEqualDiff(tree.tostring(), wanted)

		press(view, '\tduss')
		wanted = '''\
<?xml version='1.0' encoding='utf-8'?>
<zim-tree raw="True">aaa
<li bullet="*" indent="0"> foo</li>
<li bullet="*" indent="1"> duss</li></zim-tree>'''
		tree = buffer.get_parsetree(raw=True)
		self.assertEqualDiff(tree.tostring(), wanted)

		press(view, '\n')
		wanted = '''\
<?xml version='1.0' encoding='utf-8'?>
<zim-tree raw="True">aaa
<li bullet="*" indent="0"> foo</li>
<li bullet="*" indent="1"> duss</li>
<li bullet="*" indent="1"> </li></zim-tree>'''
		tree = buffer.get_parsetree(raw=True)
		self.assertEqualDiff(tree.tostring(), wanted)

		press(view, 'CamelCase\n')
		wanted = '''\
<?xml version='1.0' encoding='utf-8'?>
<zim-tree raw="True">aaa
<li bullet="*" indent="0"> foo</li>
<li bullet="*" indent="1"> duss</li>
<li bullet="*" indent="1"> <link href="CamelCase">CamelCase</link></li>
<li bullet="*" indent="1"> </li></zim-tree>'''
		tree = buffer.get_parsetree(raw=True)
		self.assertEqualDiff(tree.tostring(), wanted)

		press(view, '\n')
		wanted = '''\
<?xml version='1.0' encoding='utf-8'?>
<zim-tree raw="True">aaa
<li bullet="*" indent="0"> foo</li>
<li bullet="*" indent="1"> duss</li>
<li bullet="*" indent="1"> <link href="CamelCase">CamelCase</link></li>

</zim-tree>'''
		tree = buffer.get_parsetree(raw=True)
		self.assertEqualDiff(tree.tostring(), wanted)

		iter = buffer.get_iter_at_line(1)
		iter.forward_to_line_end() # behind "foo"
		buffer.place_cursor(iter)
		press(view, '\n')
		wanted = '''\
<?xml version='1.0' encoding='utf-8'?>
<zim-tree raw="True">aaa
<li bullet="*" indent="0"> foo</li>
<li bullet="*" indent="1"> </li>
<li bullet="*" indent="1"> duss</li>
<li bullet="*" indent="1"> <link href="CamelCase">CamelCase</link></li>

</zim-tree>'''
		tree = buffer.get_parsetree(raw=True)
		self.assertEqualDiff(tree.tostring(), wanted)


		# TODO unindenting
		# TODO checkboxes
		# TODO Auto formatting of various link types
		# TODO enter on link, before link, after link


class TestPageviewDialogs(TestCase):

	def runTest(self):
		'''Test input/output of various pageview dialogs'''
		## Insert Date dialog
		ui = MockUI()
		buffer = MockBuffer()
		ui.notebook.mock_method('suggest_link', Path(':suggested_link'))

		dialog = InsertDateDialog(ui, buffer)
		dialog.linkbutton.set_active(False)
		dialog.view.get_selection().select_path((0,))
		dialog.assert_response_ok()
		self.assertEqual(buffer.mock_calls[-1][0], 'insert_at_cursor')

		dialog = InsertDateDialog(ui, buffer)
		dialog.linkbutton.set_active(True)
		dialog.view.get_selection().select_path((0,))
		dialog.assert_response_ok()
		self.assertEqual(buffer.mock_calls[-1][0], 'insert_link_at_cursor')

		## Insert Image dialog
		ui = MockUI()
		buffer = MockBuffer()
		file = File('data/zim.png')
		dialog = InsertImageDialog(ui, buffer, Path(':some_page'), file)
		self.assertTrue(dialog.filechooser.get_preview_widget_active())
		#~ self.assertEqual(dialog.get_file(), file)
		#~ dialog.assert_response_ok()
		#~ self.assertEqual(buffer.mock_calls[-1][0], 'insert_image_at_cursor')

		## Edit Image dialog
		ui = MockUI()
		file = File('data/zim.png')
		ui.notebook.mock_method('resolve_file', file)
		buffer = TextBuffer()
		buffer.insert_image_at_cursor(file, file.uri)
		dialog = EditImageDialog(ui, buffer, Path(':some_page'))
		self.assertEqual(dialog.form['width'], 48)
		self.assertEqual(dialog.form['height'], 48)
		dialog.form['width'] = 100
		self.assertEqual(dialog.form['width'], 100)
		self.assertEqual(dialog.form['height'], 100)
		dialog.reset_dimensions()
		self.assertEqual(dialog.form['width'], 48)
		self.assertEqual(dialog.form['height'], 48)
		dialog.form['height'] = 24
		self.assertEqual(dialog.form['width'], 24)
		self.assertEqual(dialog.form['height'], 24)
		dialog.assert_response_ok()
		iter = buffer.get_iter_at_offset(0)
		self.assertEqual(buffer.get_image_data(iter), {
			'src': file.uri,
			'_src_file': file,
			'height': 24,
		})

		## Insert text from file dialog
		ui = MockUI()
		buffer = MockBuffer()
		dialog = InsertTextFromFileDialog(ui, buffer)
		#~ dialog.set_file()
		#~ dialog.assert_response_ok()
		#~ self.assertEqual(buffer.mock_calls[-1][0], 'insert_parsetree_at_cursor')

		## Insert Link dialog
		ui = MockUI()
		ui.notebook.index = MockObject()
		ui.notebook.index.mock_method('list_pages', [])
		pageview = MockObject()
		pageview.page = Path('Test:foo:bar')
		textview = TextView({})
		pageview.view = textview
		dialog = InsertLinkDialog(ui, pageview)
		dialog.form.widgets['href'].set_text('Foo')
		dialog.assert_response_ok()
		buffer = textview.get_buffer()
		self.assertEqual(buffer.get_text(*buffer.get_bounds()), 'Foo')

		## Find And Replace dialog
		ui = MockUI()
		textview = TextView({})
		buffer = textview.get_buffer()
		buffer.set_text('''\
foo bar foooobar
foo bar bazzz baz
''')
		dialog = FindAndReplaceDialog(ui, textview)
		dialog.find_entry.set_text('foo')
		dialog.replace_entry.set_text('dus')
		dialog.word_option_checkbox.set_active(True)
		dialog.replace()
		dialog.replace_all()
		self.assertEqual(buffer.get_text(*buffer.get_bounds()), '''\
dus bar foooobar
dus bar bazzz baz
''')

		## Word Count dialog
		pageview = MockObject()
		pageview.view = textview
		pageview.ui = MockUI()
		dialog = WordCountDialog(pageview)
		dialog.destroy() # nothing to test really


class MockUI(MockObject):

	def __init__(self):
		self.mainwindow = None
		self.notebook = MockObject()


class MockBuffer(MockObject):
	pass<|MERGE_RESOLUTION|>--- conflicted
+++ resolved
@@ -4,13 +4,8 @@
 
 from __future__ import with_statement
 
-<<<<<<< HEAD
-from tests import TestCase, get_test_data_page, get_test_page, MockObject
-
-import logging
-=======
-from tests import TestCase, LoggingFilter, get_test_data_page, get_test_page
->>>>>>> eff0b4b3
+from tests import TestCase, LoggingFilter, MockObject, \ 
+	get_test_data_page, get_test_page
 
 from zim.fs import *
 from zim.formats import wiki, ParseTree
