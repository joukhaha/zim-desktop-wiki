--- conflicted
+++ resolved
@@ -136,14 +136,13 @@
 		self.assertTrue(set(results.scores.keys()) == results)
 		self.assertTrue(all(results.scores.values()))
 
-<<<<<<< HEAD
 		query = Query('Namespace: "TODOList" fix')
 		self.assertTrue(query.root.operator == OPERATOR_AND)
 		self.assertEqual(query.root, [QueryTerm('namespace', 'TODOList'), QueryTerm('contentorname', 'fix')])
 		results.search(query)
 		#~ print results
 		self.assertTrue(Path('TODOList:foo') in results)
-=======
+
 		query = Query('Tag: tags')
 		self.assertTrue(query.root.operator == OPERATOR_AND)
 		self.assertEqual(query.root, [QueryTerm('tag', 'tags')])
@@ -151,8 +150,8 @@
 		self.assertTrue(query.root.operator == OPERATOR_AND)
 		self.assertEqual(query.root, [QueryTerm('tag', 'tags')])
 		results.search(query)
-		print results
->>>>>>> 7336fc79
+		#~ print results
+		self.assertTrue(Path('Test:tags') in results and len(results) == 1)
 
 		# TODO test ContentOrName versus Content
 		# TODO test Name
