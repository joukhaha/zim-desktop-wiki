--- conflicted
+++ resolved
@@ -38,14 +38,10 @@
 # This list also determines the order in which tests will executed
 __all__ = [
 	'package', 'translations',
-<<<<<<< HEAD
-	'utils', 'errors', 'signals', 'environ',
-	'fs', 'config', 'applications', 'async',
-	'parsing', 'formats', 'templates',
-=======
-	'utils', 'errors', 'parsing', 'fs', 'config', 'applications', 'async',
-	'formats', 'templates', 'objectmanager',
->>>>>>> fd454953
+	'utils', 'errors', 'signals', 'async',
+	'environ', 'fs',
+	'config', 'applications',
+	'parsing', 'formats', 'templates', 'objectmanager',
 	'stores', 'index', 'notebook', 'history',
 	'export', 'www', 'search',
 	'widgets', 'gui', 'pageview', 'clipboard',
